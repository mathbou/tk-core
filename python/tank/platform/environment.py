--- conflicted
+++ resolved
@@ -512,11 +512,7 @@
         """
         Constructor
         """
-<<<<<<< HEAD
-        self.set_yaml_preserve_mode(False)
-=======
         self.set_yaml_preserve_mode(True)
->>>>>>> 6f5cd7c1
         Environment.__init__(self, env_path, pipeline_config, context)
 
     def __load_writable_yaml(self, path):
@@ -571,54 +567,7 @@
                             "Error reported: '%s'" % (path, e))
 
         try:
-<<<<<<< HEAD
             self.__write_data_file(fh, data)
-=======
-            # the ruamel parser doesn't have 2.5 support so 
-            # only use it on 2.6+
-            if self._use_ruamel_yaml_parser and not(sys.version_info < (2,6)):
-                # note that we are using the RoundTripDumper in order to 
-                # preserve the structure when writing the file to disk.
-                #
-                # the default_flow_style=False tells the parse to write
-                # any modified values on multi-line form, e.g.
-                # 
-                # foo:
-                #   bar: 3
-                #   baz: 4
-                #
-                # rather than
-                #
-                # foo: { bar: 3, baz: 4 }
-                #
-                # note that safe_dump is not needed when using the 
-                # roundtrip dumper, it will adopt a 'safe' behaviour
-                # by default.
-                from tank_vendor import ruamel_yaml
-                ruamel_yaml.dump(data, 
-                                 fh, 
-                                 default_flow_style=False, 
-                                 Dumper=ruamel_yaml.RoundTripDumper)
-            else:
-                # use pyyaml parser
-                #
-                # using safe_dump instead of dump ensures that we
-                # don't serialize any non-std yaml content. In particular,
-                # this causes issues if a unicode object containing a 7-bit
-                # ascii string is passed as part of the data. in this case, 
-                # dump will write out a special format which is later on 
-                # *loaded in* as a unicode object, even if the content doesn't  
-                # need unicode handling. And this causes issues down the line
-                # in toolkit code, assuming strings:
-                #
-                # >>> yaml.dump({"foo": u"bar"})
-                # "{foo: !!python/unicode 'bar'}\n"
-                # >>> yaml.safe_dump({"foo": u"bar"})
-                # '{foo: bar}\n'
-                #                
-                yaml.safe_dump(data, fh)
-
->>>>>>> 6f5cd7c1
         except Exception, e:
             raise TankError("Could not write to environment file '%s'. "
                             "Error reported: %s" % (path, e))
@@ -677,7 +626,7 @@
             # '{foo: bar}\n'
             #
             yaml.safe_dump(data, fh)
-                
+
 
     def set_yaml_preserve_mode(self, val):
         """
