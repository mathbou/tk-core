# Copyright (c) 2013 Shotgun Software Inc.
#
# CONFIDENTIAL AND PROPRIETARY
#
# This work is provided "AS IS" and subject to the Shotgun Pipeline Toolkit
# Source Code License included in this distribution package. See LICENSE.
# By accessing, using, copying or modifying this work you indicate your
# agreement to the Shotgun Pipeline Toolkit Source Code License. All rights
# not expressly granted therein are reserved by Shotgun Software Inc.

"""
Defines the base class for all Tank Engines.
"""

from __future__ import with_statement

import os
import sys
import logging
import pprint
import traceback
import inspect
import weakref
import threading

from tank_vendor import six

from ..util.qt_importer import QtImporter
from ..util.loader import load_plugin
from .. import hook

from ..errors import TankError
from .errors import (
    TankEngineInitError,
    TankUnresolvedEnvironmentError,
    TankContextChangeNotSupportedError,
    TankEngineEventError,
    TankMissingEngineError,
)

from ..util import sgre as re
from ..util.metrics import EventMetric
from ..util.metrics import MetricsDispatcher
from ..util import metrics_cache
from ..log import LogManager

from . import application
from . import constants
from . import validation
from . import events
from . import qt
from . import qt5
from . import qt6
from .bundle import TankBundle
from .framework import setup_frameworks
from .engine_logging import ToolkitEngineHandler, ToolkitEngineLegacyHandler

# std core level logger
core_logger = LogManager.get_logger(__name__)


class Engine(TankBundle):
    """
    Base class for an engine. When a new DCC integration is created, it should
    derive from this class.
    """

    _ASYNC_INVOKER, _SYNC_INVOKER = range(2)

    def __init__(self, tk, context, engine_instance_name, env):
        """
        Engine instances are constructed by the toolkit launch process
        and various factory methods such as :meth:`start_engine`.

        :param tk: :class:`~sgtk.Sgtk` instance
        :param context: A context object to define the context on disk where the engine is operating
        :type context: :class:`~sgtk.Context`
        :param engine_instance_name: The name of the engine as it has been defined in the environment.
        :param env: An Environment object to associate with this engine.

        """

        self.__env = env
        self.__engine_instance_name = engine_instance_name
        self.__applications = {}
        self.__application_pool = {}
        self.__shared_frameworks = {}
        self.__commands = {}
        self.__command_pool = {}
        self.__panels = {}
        self.__currently_initializing_app = None

        self.__qt_widget_trash = []
        self.__created_qt_dialogs = []
        self.__qt_debug_info = {}
        self.__has_qt5 = False
        self.__has_qt6 = False

        self.__commands_that_need_prefixing = []

        self.__global_progress_widget = None

        self.__fonts_loaded = False

        self._metrics_dispatcher = None

        # Initialize these early on so that methods implemented in the derived class and trying
        # to access the invoker don't trip on undefined variables.
        self._invoker = None
        self._async_invoker = None

        # get the engine settings
        settings = self.__env.get_engine_settings(self.__engine_instance_name)

        # get the descriptor representing the engine
        descriptor = self.__env.get_engine_descriptor(self.__engine_instance_name)

        # create logger for this engine.
        # log will be parented in a sgtk.env.environment_name.engine_instance_name hierarchy
        logger = LogManager.get_logger("env.%s.%s" % (env.name, engine_instance_name))

        # init base class
        TankBundle.__init__(self, tk, context, settings, descriptor, env, logger)

        # create a log handler to handle log dispatch from self.log
        # (and the rest of the sgtk logging ) to the user
        self.__log_handler = self.__initialize_logging()

        # check general debug log setting and if this flag is turned on,
        # adjust the global setting
        if self.get_setting("debug_logging", False):
            LogManager().global_debug = True
            self.log_debug(
                "Detected setting 'config/env/%s.yml:%s.debug_logging: true' "
                "in your environment configuration. Turning on debug output."
                % (env.name, engine_instance_name)
            )

        # check that the context contains all the info that the app needs
        validation.validate_context(descriptor, context)

        # make sure the current operating system platform is supported
        validation.validate_platform(descriptor)

        # Get the settings for the engine and then validate them
        engine_schema = descriptor.configuration_schema
        validation.validate_settings(
            self.__engine_instance_name, tk, context, engine_schema, settings
        )

        # set up any frameworks defined
        setup_frameworks(self, self, self.__env, descriptor)

        # run the engine init
        self.log_debug("Engine init: Instantiating %s" % self)
        self.log_debug("Engine init: Current Context: %s" % context)

        # now if a folder named python is defined in the engine, add it to the pythonpath
        my_path = os.path.dirname(sys.modules[self.__module__].__file__)
        python_path = os.path.join(my_path, constants.BUNDLE_PYTHON_FOLDER)
        if os.path.exists(python_path):
            # Only append if __init__.py doesn't exist. If it does then we
            # should use the special tank import instead.
            init_path = os.path.join(python_path, "__init__.py")
            if not os.path.exists(init_path):
                self.log_debug("Appending to PYTHONPATH: %s" % python_path)
                sys.path.append(python_path)

        # Note, 'init_engine()' is now deprecated and all derived initialisation should be
        # done in either 'pre_app_init()' or 'post_app_init()'.  'init_engine()' is left
        # in here to provide backwards compatibility with any legacy code.
        self.init_engine()

        # try to pull in QT classes and assign to tank.platform.qt.XYZ
        base_def = self._define_qt_base()
        qt.QtCore = base_def.get("qt_core")
        qt.QtGui = base_def.get("qt_gui")
        qt.TankDialogBase = base_def.get("dialog_base")
        qt.shiboken = base_def.get("shiboken")

        qt5_base = self.__define_qt5_base()
        self.__has_qt5 = len(qt5_base) > 0
        for name, value in qt5_base.items():
            setattr(qt5, name, value)

        qt6_base = self.__define_qt6_base()
        self.__has_qt6 = len(qt6_base) > 0
        for name, value in qt6_base.items():
            setattr(qt6, name, value)

        # Update the authentication module to use the engine's Qt.
        # @todo: can this import be untangled? Code references internal part of the auth module
        try:
            from ..authentication.ui import qt_abstraction
        except ImportError:

            class qt_abstraction:
                pass

        qt_abstraction.QtCore = qt.QtCore
        qt_abstraction.QtGui = qt.QtGui

        # load the fonts. this will work if there is a QApplication instance
        # available.
        self._ensure_core_fonts_loaded()

        # create invoker to allow execution of functions on the
        # main thread:
        self._invoker, self._async_invoker = self.__create_invokers()

        # run any init that needs to be done before the apps are loaded:
        self.pre_app_init()

        # now load all apps and their settings
        self.__load_apps()

        # execute the post engine init for all apps
        # note that this is executed before the post_app_init
        # in the engine - this is because typically the post app
        # init in the engine will contain code which captures the
        # state of the apps - for example creates a menu, so at that
        # point we want to try and have all app initialization complete.
        self.__run_post_engine_inits()

        # The new way to handle this situation is via the register_toggle_debug_command
        # property on the engine. We also explicitly skip the shell and shotgun engines
        # here for the sake of backwards compatibility, as these engines have always
        # skipped registering the command by name.
        is_skipped_engine = self.name in [
            constants.SHELL_ENGINE_NAME,
            constants.SHOTGUN_ENGINE_NAME,
        ]
        supports_018_logging = self.__has_018_logging_support()
        wants_toggle_debug = self.register_toggle_debug_command

        if not is_skipped_engine and supports_018_logging and wants_toggle_debug:
            # if engine supports new logging implementation,
            #
            # we cannot add the 'toggle debug logging' for
            # an engine that has the old logging implementation
            # because that typically contains overrides in log_debug
            # which effectively renders the command below useless

            # note that we omit this action in the special built-in
            # engines tk-shell and tk-shotgun

            self.register_command(
                "Toggle Debug Logging",
                self.__toggle_debug_logging,
                {
                    "short_name": "toggle_debug",
                    "icon": self.__get_platform_resource_path("book_256.png"),
                    "description": (
                        "Toggles toolkit debug logging on and off. "
                        "This affects all debug logging, including log "
                        "files that are being written to disk."
                    ),
                    "type": "context_menu",
                },
            )

        # add a 'open log folder' command to the engine's context menu
        # note: we make an exception for the shotgun engine which is a
        # special case.
        if self.name != constants.SHOTGUN_ENGINE_NAME:

            self.register_command(
                "Open Log Folder",
                self.__open_log_folder,
                {
                    "short_name": "open_log_folder",
                    "icon": self.__get_platform_resource_path("folder_256.png"),
                    "description": "Opens the folder where log files are being stored.",
                    "type": "context_menu",
                },
            )

        # Useful dev helpers: If there is one or more dev descriptors in the
        # loaded environment, add a reload button to the menu!
        self.__register_reload_command()

        # now run the post app init
        self.post_app_init()

        # emit an engine started event
        tk.execute_core_hook(constants.TANK_ENGINE_INIT_HOOK_NAME, engine=self)

        # if the engine supports logging metrics, begin dispatching logged metrics
        if self.metrics_dispatch_allowed:
            self._metrics_dispatcher = MetricsDispatcher(self)
            self.log_debug("Starting metrics dispatcher...")
            self._metrics_dispatcher.start()
            self.log_debug("Metrics dispatcher started.")

        self.log_debug("Init complete: %s" % self)

    def __repr__(self):
        return "<Sgtk Engine 0x%08x: %s, env: %s>" % (
            id(self),
            self.name,
            self.__env.name,
        )

    ##########################################################################################
    # properties used by internal classes, not part of the public interface

    def get_env(self):
        """
        Returns the environment object associated with this engine.
        This is a private method which is internal to tank and should
        not be used by external code. This method signature may change at any point
        and the object returned may also change. Do not use outside of the core api.
        """
        return self.__env

    def __toggle_debug_logging(self):
        """
        Toggles global debug logging on and off in the log manager.
        This will affect all logging across all of toolkit.
        """
        # flip debug logging
        LogManager().global_debug = not LogManager().global_debug

    def __open_log_folder(self):
        """
        Opens the file system folder where log files are being stored.
        """
        self.log_info("Log folder is located in '%s'" % LogManager().log_folder)

        if self.has_ui:
            # only import QT if we have a UI
            from .qt import QtGui, QtCore

            url = QtCore.QUrl.fromLocalFile(LogManager().log_folder)
            status = QtGui.QDesktopServices.openUrl(url)
            if not status:
                self._engine.log_error("Failed to open folder!")

    def __is_method_subclassed(self, method_name):
        """
        Helper that determines if the given method name
        has been subclassed in the currently running
        instance of the class or not.

        :param method_name: Name of engine method to check, e.g. 'log_debug'.
        :return: True if subclassed, false if not
        """
        # grab active method and baseclass method
        running_method = getattr(self, method_name)
        base_method = getattr(Engine, method_name)

        # This should be a safe way to test, and is both Python 2 and 3 compatible.
        # the __func__ attribute of callables that was previously used was removed
        # in Python 3.4, and rather than continue to use that only in python 2, we
        # will use the universally available __module__ attribute.
        return running_method.__module__ != base_method.__module__

    def __has_018_logging_support(self):
        """
        Determine if the engine supports the new logging implementation.

        This is done by introspecting the _emit_log_message method.
        If this method is implemented for this engine, it is assumed
        that we are using the new logging system.

        :return: True if new logging is used, False otherwise
        """
        return self.__is_method_subclassed("_emit_log_message")

    def __initialize_logging(self):
        """
        Creates a std python logging LogHandler
        that dispatches all log messages to the
        :meth:`Engine._emit_log_message()` method
        in a thread safe manner.

        For engines that do not yet implement :meth:`_emit_log_message`,
        a legacy log handler is used that dispatches messages
        to the legacy output methods log_xxx.

        :return: :class:`python.logging.LogHandler`
        """
        if self.__has_018_logging_support():
            handler = LogManager().initialize_custom_handler(ToolkitEngineHandler(self))
            # make it easy for engines to implement a consistent log format
            # by equipping the handler with a standard formatter:
            # [DEBUG tk-maya] message message
            #
            # engines subclassing log output can call
            # handler.format to access this formatter for
            # a consistent output implementation
            # (see _emit_log_message for details)
            #
            formatter = logging.Formatter("[%(levelname)s %(basename)s] %(message)s")
            handler.setFormatter(formatter)

        else:
            # legacy engine that doesn't have _emit_log_message implemented
            handler = LogManager().initialize_custom_handler(
                ToolkitEngineLegacyHandler(self)
            )

            # create a minimalistic format suitable for
            # existing output implementations of log_xxx
            #
            formatter = logging.Formatter("%(basename)s: %(message)s")
            handler.setFormatter(formatter)

        return handler

    def __show_busy(self, title, details):
        """
        Payload for the show_busy method.

        For details, see the main show_busy documentation.

        :param title: Short descriptive title of what is happening
        :param details: Detailed message describing what is going on.
        """
        if self.has_ui:
            # we cannot import QT until here as non-ui engines don't have QT defined.
            try:
                from .qt.busy_dialog import BusyDialog
                from .qt import QtGui, QtCore

            except ImportError as e:
                # QT import failed. This may be because someone has upgraded the core
                # to the latest but are still running a earlier version of the
                # Shotgun or Shell engine where the self.has_ui method is not
                # correctly implemented. In that case, absorb the error and
                # emit a log message
                self.log_info("[%s] %s: %s" % (title, details, e))

            else:
                # our qt import worked!
                if not self.__global_progress_widget:

                    # no window exists - create one!
                    (
                        window,
                        self.__global_progress_widget,
                    ) = self._create_dialog_with_widget(
                        title="Toolkit is busy", bundle=self, widget_class=BusyDialog
                    )

                    # make it a splashscreen that sits on top
                    window.setWindowFlags(
                        QtCore.Qt.SplashScreen | QtCore.Qt.WindowStaysOnTopHint
                    )

                    # set the message before the window is raised to avoid briefly
                    # showing default values
                    self.__global_progress_widget.set_contents(title, details)

                    # if the user closes manually by clicking on the dialog,
                    # make sure we remove the reference to it via the
                    # clear_busy method.
                    window.dialog_closed.connect(self.clear_busy)

                    # kick it off
                    window.show()

                else:

                    # just update the message for the existing window
                    self.__global_progress_widget.set_contents(title, details)

                # make sure events are properly processed and the window is updated
                QtCore.QCoreApplication.processEvents()

        else:
            # no UI support! Instead, just emit a log message
            self.log_info("[%s] %s" % (title, details))

    def __clear_busy(self):
        """
        Payload for clear_busy method.
        For details, see the main clear_busy documentation.
        """
        if self.__global_progress_widget:
            self.__global_progress_widget.close()
            self.__global_progress_widget = None

    def log_user_attribute_metric(self, attr_name, attr_value, log_once=False):
        """
        This method is deprecated and shouldn't be used anymore.
        """
        pass

    def get_metrics_properties(self):
        """
        Returns a dictionary with properties to use when emitting a metric event for
        this engine.

        The dictionary contains information about this engine: its name and version,
        and informations about the application hosting the engine: its name and
        version::

            {
                'Host App': 'Maya',
                'Host App Version': '2017',
                'Engine': 'tk-maya',
                'Engine Version': 'v0.4.1',
            }

        :returns: A dictionary with metrics properties as per above.
        """
        # Always create a new dictionary so the caller can safely modify it.
        return {
            EventMetric.KEY_ENGINE: self.name,
            EventMetric.KEY_ENGINE_VERSION: self.version,
            EventMetric.KEY_HOST_APP: self.host_info.get("name", "unknown"),
            EventMetric.KEY_HOST_APP_VERSION: self.host_info.get("version", "unknown"),
        }

    def get_child_logger(self, name):
        """
        Create a child logger for this engine.

        :param name: Name of child logger, can contain periods for nesting
        :return: :class:`logging.Logger` instance
        """
        full_log_path = "%s.%s" % (self.logger.name, name)
        return logging.getLogger(full_log_path)

    ##########################################################################################
    # properties

    @property
    def shotgun(self):
        """
        Returns a Shotgun API handle associated with the currently running
        environment. This method is a convenience method that calls out
        to :meth:`~sgtk.Tank.shotgun`.

        :returns: Shotgun API handle
        """
        # pass on information to the user agent manager which bundle is returning
        # this sg handle. This information will be passed to the web server logs
        # in the shotgun data centre and makes it easy to track which app and engine versions
        # are being used by clients
        try:
            self.tank.shotgun.tk_user_agent_handler.set_current_engine(
                self.name, self.version
            )
        except AttributeError:
            # looks like this sg instance for some reason does not have a
            # tk user agent handler associated.
            pass

        return self.tank.shotgun

    @property
    def environment(self):
        """
        A dictionary with information about the environment.

        :returns: dictionary with keys ``name``,
                  ``description`` and ``disk_location``.
        """
        data = {}
        data["name"] = self.__env.name
        data["description"] = self.__env.description
        data["disk_location"] = self.__env.disk_location

        return data

    @property
    def instance_name(self):
        """
        The instance name for this engine. The instance name
        is the entry that is defined in the environment file.

        :returns: instance name as string, e.g. ``tk-maya``
        """
        return self.__engine_instance_name

    @property
    def apps(self):
        """
        Dictionary of apps associated with this engine

        :returns: dictionary with keys being app name and values being app objects
        """
        return self.__applications

    @property
    def commands(self):
        """
        A dictionary representing all the commands that have been registered
        by apps in this engine via :meth:`register_command`.
        Each dictionary item contains the following keys:

        - ``callback`` - function pointer to function to execute for this command
        - ``properties`` - dictionary with free form options - these are typically
          engine specific and driven by convention.

        :returns: commands dictionary, keyed by command name
        """
        return self.__commands

    @property
    def panels(self):
        """
        Panels which have been registered with the engine via the :meth:`register_panel()`
        method. Returns a dictionary keyed by panel unique ids. Each value is a dictionary with keys
        ``callback`` and ``properties``.

        Returns all the panels which have been registered with the engine.

        :returns: A dictionary keyed by panel unique ids. Each value is a dictionary
                  with keys 'callback' and 'properties'
        """
        return self.__panels

    @property
    def has_ui(self):
        """
        Indicates that the host application that the engine is connected to has a UI enabled.
        This always returns False for some engines (such as the shell engine) and may vary
        for some engines, depending if the host application for example is in batch mode or
        UI mode.

        :returns: boolean value indicating if a UI currently exists
        """
        # default implementation is to assume a UI exists
        # this is since most engines are supporting a graphical application
        return True

    @property
    def has_qt5(self):
        """
        Indicates that the host application has access to Qt 5 and that the ``sgtk.platform.qt5``  module
        has been populated with the Qt 5 modules and information.

        :returns bool: boolean value indicating if Qt 5 is available.
        """
        return self.__has_qt5

    @property
    def has_qt6(self):
        """
        Indicates that the host application has access to Qt 6 and that the ``sgtk.platform.qt6`` module
        has been populated with the Qt 6 modules and information.

        :returns bool: boolean value indicating if Qt 6 is available.
        """
        return self.__has_qt6

    @property
    def metrics_dispatch_allowed(self):
        """
        Indicates this engine will allow the metrics worker threads to forward
        the user metrics logged via core, this engine, or registered apps to
        PTR.

        :returns: boolean value indicating that the engine allows user metrics
            to be forwarded to PTR.
        """
        return True

    @property
    def created_qt_dialogs(self):
        """
        A list of dialog objects that have been created by the engine.

        :returns:   A list of TankQDialog objects.
        """
        return self.__created_qt_dialogs

    @property
    def host_info(self):
        """
        Returns information about the application hosting this engine.

        This should be re-implemented in deriving classes to handle the logic
        specific to the application the engine is designed for.

        A dictionary with at least a "name" and a "version" key should be returned
        by derived implementations, with respectively the host application name
        and its release string as values, e.g. ``{ "name": "Maya", "version": "2017.3"}``.

        :returns: A ``{"name": "unknown", "version" : "unknown"}`` dictionary.
        """
        return {"name": "unknown", "version": "unknown"}

    @property
    def register_toggle_debug_command(self):
        """
        Indicates whether the engine should have a toggle debug logging
        command registered during engine initialization.

        :rtype: bool
        """
        return True

    ##########################################################################################
    # init and destroy

    def init_engine(self):
        """
        Note: Now deprecated - Please use pre_app_init instead.
        """
        pass

    def pre_app_init(self):
        """
        Sets up the engine into an operational state. Executed by the system and typically
        implemented by deriving classes. This method called before any apps are loaded.
        """
        pass

    def post_app_init(self):
        """
        Executed by the system and typically implemented by deriving classes.
        This method called after all apps have been loaded.
        """
        pass

    def destroy(self):
        """
        Destroy all apps, then call destroy_engine so subclasses can add their own tear down code.

        .. note:: This method should not be subclassed. Instead, implement :meth:`destroy_engine()`.

        """
        with _CoreContextChangeHookGuard(self.sgtk, self.context, None):
            self.__destroy_frameworks()
            self.__destroy_apps()

            self.log_debug("Destroying %s" % self)
            self.destroy_engine()

            # finally remove the current engine reference
            set_current_engine(None)

            # now clear the hooks cache to make sure fresh hooks are loaded the
            # next time an engine is initialized
            hook.clear_hooks_cache()

            # clean up the main thread invoker - it's a QObject so it's important we
            # explicitly set the value to None!
            self._invoker = None
            self._async_invoker = None

            # halt metrics dispatching
            if self._metrics_dispatcher and self._metrics_dispatcher.dispatching:
                self.log_debug("Stopping metrics dispatcher.")
                self._metrics_dispatcher.stop()
                self.log_debug("Metrics dispatcher stopped.")

        # kill log handler
        LogManager().root_logger.removeHandler(self.__log_handler)
        self.__log_handler = None

    def destroy_engine(self):
        """
        Called when the engine should tear down itself and all its apps.
        Implemented by deriving classes.
        """
        pass

    def change_context(self, new_context):
        """
        Called when the engine is being asked to change contexts. This
        will only be allowed if the engine explicitly suppose on-the-fly
        context changes by way of its context_change_allowed property. Any
        apps that do not support context changing will be restarted instead.
        Custom behavior at the engine level should be handled by overriding
        one or both of pre_context_change and post_context_change methods.

        :param new_context:     The context to change to.
        :type new_context: :class:`~sgtk.Context`
        """
        # Make sure we're allowed to change context at the engine level.
        if not self.context_change_allowed:
            self.log_debug("Engine %r does not allow context changes." % self)
            raise TankContextChangeNotSupportedError()

        # Make sure that this engine is configured to run in the new context,
        # and that it's the EXACT same engine. This can be handled by comparing
        # the current engine's descriptor to the one coming from the new environment.
        # If this fails then it's more than just the engine not supporting the
        # context change, it's that the target context isn't configured properly.
        # As such, we'll let any exceptions (mostly TankEngineInitError) bubble
        # up since it's a critical error case.
        (new_env, engine_descriptor) = get_env_and_descriptor_for_engine(
            engine_name=self.instance_name, tk=self.tank, context=new_context
        )

        # Make sure that the engine in the target context is the same as the current
        # engine. In the case of git or app_store descriptors, the equality check
        # is an "is" check to see if they're references to the same object due to the
        # fact that those descriptor types are singletons. For dev descriptors, the
        # check is going to compare the paths of the descriptors to see if they're
        # referencing the same data on disk, in which case they are equivalent.
        if engine_descriptor != self.descriptor:
            self.log_debug(
                "Engine %r does not match descriptors between %r and %r."
                % (self, self.context, new_context)
            )
            raise TankContextChangeNotSupportedError()

        # Run the pre_context_change method to allow for any engine-specific
        # prep work to happen.
        self.log_debug(
            "Executing pre_context_change for %r, changing from %r to %r."
            % (self, self.context, new_context)
        )

        with _CoreContextChangeHookGuard(self.sgtk, self.context, new_context):
            self.pre_context_change(self.context, new_context)
            self.log_debug(
                "Execution of pre_context_change for engine %r is complete." % self
            )

            # Check to see if all of our apps are capable of accepting
            # a context change. If one of them is not, then we remove it
            # from the persistent app pool, which will force it to be
            # rebuilt when apps are loaded later on.
            non_compliant_app_paths = []
            for install_path, app_instances in self.__application_pool.items():
                for instance_name, app in app_instances.items():
                    self.log_debug(
                        "Executing pre_context_change for %r, changing from %r to %r."
                        % (app, self.context, new_context)
                    )
                    app.pre_context_change(self.context, new_context)
                    self.log_debug(
                        "Execution of pre_context_change for app %r is complete." % app
                    )

            # Now that we're certain we can perform a context change,
            # we can tell the environment what the new context is, update
            # our own context property, and load the apps. The app load
            # will repopulate the __applications dict to contain the appropriate
            # apps for the new context, and will pull apps that have already
            # been loaded from the __application_pool, which is persistent.
            old_context = self.context
            new_engine_settings = new_env.get_engine_settings(
                self.__engine_instance_name
            )
            self.__env = new_env
            self._set_context(new_context)
            self._set_settings(new_engine_settings)
            self.__load_apps(reuse_existing_apps=True, old_context=old_context)

            # Call the post_context_change method to allow for any engine
            # specific post-change logic to be run.
            self.log_debug(
                "Executing post_context_change for %r, changing from %r to %r."
                % (self, self.context, new_context)
            )

            # Emit the core level event.
            self.post_context_change(old_context, new_context)

        self.log_debug(
            "Execution of post_context_change for engine %r is complete." % self
        )

        # Last, now that we're otherwise done, we can run the
        # apps' post_engine_init methods.
        self.__run_post_engine_inits()

    ##########################################################################################
    # public methods

    def show_busy(self, title, details):
        """
        Displays or updates a global "busy window" tied to this engine. The window
        is a splash screen type window, floats on top and contains details of what
        is currently being processed.

        This method pops up a splash screen with a message and the idea is that
        long running core processes can use this as a way to communicate their intent
        to the user and keep the user informed as slow processes are executed. If the engine
        has a UI present, this will be used to display the progress message. If the engine
        does not have UI support, a message will be logged. The UI always appears in the
        main thread for safety.

        Only one global progress window can exist per engine at a time, so if you want to
        push several updates one after the other, just keep calling this method.

        When you want to remove the window, call :meth:`clear_busy()`.

        Note! If you are calling this from the Core API you typically don't have
        access to the current engine object. In this case you can use the
        convenience method ``tank.platform.engine.show_global_busy()`` which will
        attempt to broadcast the request to the currently active engine.

        :params title: Short descriptive title of what is happening
        :params details: Detailed message describing what is going on.
        """
        # make sure that the UI is always shown in the main thread
        self.execute_in_main_thread(self.__show_busy, title, details)

    def clear_busy(self):
        """
        Closes any active busy window.

        For more details, see the :meth:`show_busy()` documentation.
        """
        if self.__global_progress_widget:
            self.execute_in_main_thread(self.__clear_busy)

    def register_command(self, name, callback, properties=None):
        """
        Register a ``command`` with a name and a callback function.

        A *command* refers to an access point for some functionality.
        In most cases, commands will appear as items on a Shotgun dropdown
        menu, but it ultimately depends on the engine - in the Shell engine,
        commands are instead represented as a text base listing and in the
        PTR desktop app it is a scrollable list of larger icons.

        .. note:: This method is used to add menu entries for launching
           toolkit UIs. If you wish to register a panel UI with toolkit,
           you need call this method in order to register a menu command
           with which a user can launch the panel. In addition to this,
           you also need to call :meth:`register_panel` in order to
           register the panel so that the engine can handle its
           management and persistence.

        An arbitrary list of properties can be passed into the engine
        in the form of a properties dictionary. The interpretation of
        the properties dictionary is engine specific, but in general
        the following properties are supported:

        - ``short_name`` - A shorter name, typically intended for console use (e.g. 'import_cut')

        - ``icon`` - A path to a 256x256 png app icon. If not specified, the icon for the app will be used.

        - ``description`` - a one line description of the command, suitable for a tooltip.
          If no description is passed, the one provided in the app manifest will be used.

        - ``title`` - Title to appear on shotgun action menu (e.g. "Create Folders")

        - ``type`` - The type of command - hinting at which menu the command should appear.
          Options vary between engines and the following are supported:

            - ``context_menu`` - Supported on all engines. Places an item on
              the context menu (first item on the shotgun menu). The context menu is a
              suitable location for utility items, helpers and tools.

            - ``panel`` - Some DCCs have a special menu which is accessible only when
              right clicking on a panel. Passing ``panel`` as the command type hints
              to the system that the command should be added to this menu. If no panel
              menu is available, it will be added to the main menu. Nuke is an example
              of a DCC which supports this behavior.

            - ``node`` - Node based applications such as Nuke typically have a separate
              menu system for accessing nodes. If you want your registered command to appear
              on this menu, use this type.


        **Grouping commands into collections**

        It is possible to group several commands into a collection. Such a collection is called
        a *group*.  For example, you may have three separate commands to launch Maya 2017,
        Maya 2016 and Maya 2015, all under a 'Launch Maya' group. It is up to each engine to
        implement this specification in a suitable way but typically, it would be displayed as a
        "Launch Maya" menu with three sub menu items to represent each version of Maya.

        Each group has a concept of a group default - this is what would get executed if you click
        on the 'Launch Maya' group.

        To register commands with groups, pass the following two parameters in the properties
        dictionary:

        - ``group`` - The name for a group this command should be considered a member of.

        - ``group_default`` - Boolean value indicating whether this command should represent the
          group as a whole.

        .. note:: It is up to each engine to implement grouping and group defaults in an
                  appropriate way. Some engines may not support grouping.


        The following properties are supported for the Shotgun engine specifically:

        - ``deny_permissions`` - List of permission groups to exclude this
          menu item for (e.g. ``["Artist"]``)

        - ``deny_platforms`` - List of platforms for which not to show the menu
          (e.g. ``["windows", "mac", "linux"]``). Please note that there are
          other ways to achieve this same result.

        - ``supports_multiple_selection`` - a special flag that allows multiple objects
          in Shotgun to be selected and operated on. An example showing how to write a
          multi select shotgun app is provided in a special branch in the sample starter
          app: https://github.com/shotgunsoftware/tk-multi-starterapp/tree/shotgun_multi_select

        - Please note that custom icons are not supported by the Shotgun engine.

        Typical usage normally looks something like this -
        register_command is called from the :meth:`Application.init_app()` method of an app::

            self.engine.register_command(
                "Work Area Info...",
                callback,
                {"type": "context_menu", "short_name": "work_area_info"}
            )

        :param name: Name of the command. This will be the key when accessed via the
                     :meth:`commands` dictionary.
        :param callback: Callback to call upon command execution
        :param properties: Dictionary with command properties.
        """
        if properties is None:
            properties = {}

        # uniqueness prefix, populated when there are several instances of the same app
        properties["prefix"] = None

        # try to add an app key to the dict with the app requesting the command
        if self.__currently_initializing_app is not None:
            # track which apps this request came from
            properties["app"] = self.__currently_initializing_app

        # add some defaults. If there isn't a description key, add it from the app's manifest
        if "description" not in properties and self.__currently_initializing_app:
            properties["description"] = self.__currently_initializing_app.description

        if "icon" not in properties and self.__currently_initializing_app:
            properties["icon"] = self.__currently_initializing_app.descriptor.icon_256

        if name in self.__commands:
            # Duplicate command name detected! Attempt to make commands unique by prepending the
            # a prefix derived from information in the properties.
            existing_item = self.__commands[name]
            command_prefix = _get_command_prefix(existing_item["properties"])
            if command_prefix:
                new_name_for_existing = "%s:%s" % (command_prefix, name)
                self.__commands[new_name_for_existing] = existing_item
                # Record the command prefix in the properties dictionary for future reference.
                self.__commands[new_name_for_existing]["properties"][
                    "prefix"
                ] = command_prefix
                del self.__commands[name]
                # Record the original command name to make sure any additional commands
                # registered with this name are treated as duplicates and fully prefixed.
                self.__commands_that_need_prefixing.append(name)

        if name in self.__commands_that_need_prefixing:
            # At least one instance of this command name has already been detected.
            # Resolve the duplicate command by application name and/or group name.
            command_prefix = _get_command_prefix(properties)
            if command_prefix:
                name = "%s:%s" % (command_prefix, name)
                # Record the command prefix in the properties dictionary for future reference.
                properties["prefix"] = command_prefix

        # now define command wrappers to capture metrics logging
        # on command execution. The toolkit callback system supports
        # two different callback styles:
        #
        # - A legacy type which is only used by Shotgun Apps which
        #   utilize multi select. These callbacks are always on the
        #   form callback(entity_type, entity_ids)
        #
        # - The standard type, which does not pass any arguments:
        #   callback()
        #

        # introspect the arg list to determine this and set a flag
        # to highlight this state. This is used by the tank_command
        # execution logic to correctly dispatch the callback during
        # runtime.
        # getargspec has been deprecated in Python 3 and generates a copious
        # amount of warnings, so use getfullargspec which is backwards
        # compatible in Python 3. Unfortunately, it doesn't exist in Python
        # 2 and six doesn't offer a wrapper for it.
        if six.PY2:
            arg_spec = inspect.getargspec(callback)
        else:
            arg_spec = inspect.getfullargspec(callback)
        # note - cannot use named tuple form because it is py2.6+
        arg_list = arg_spec[0]

        if "entity_type" in arg_list and "entity_ids" in arg_list:
            # add property flag
            properties[constants.LEGACY_MULTI_SELECT_ACTION_FLAG] = True

        # define a generic callback wrapper for metrics logging
        def callback_wrapper(*args, **kwargs):

            if properties.get("app"):
                # Track which app command is being launched
                command_name = properties.get("short_name") or name
                properties["app"].log_metric(
                    "Launched Command", command_name=command_name
                )

            # run the actual payload callback
            return callback(*args, **kwargs)

        self.log_debug(
            "Registering command '%s' with options:\n%s"
            % (name, pprint.pformat(properties))
        )

        self.__commands[name] = {"callback": callback_wrapper, "properties": properties}

    def register_panel(self, callback, panel_name="main", properties=None):
        """
        Similar to :meth:`register_command()`, but instead of registering a menu item in the form of a
        command, this method registers a UI panel. A register_panel call should
        be used in conjunction with a register_command call.

        Panels need to be registered if they should persist between DCC sessions (e.g.
        for example 'saved layouts').

        Just like with the :meth:`register_command` method, panel registration should be executed
        from within the init phase of the app. Once a panel has been registered, it is possible
        for the engine to correctly restore panel UIs at startup and profile switches.

        Not all engines support this feature, but in for example Nuke, a panel can be added to
        a saved layout. Apps wanting to be able to take advantage of the persistence given by
        these saved layouts will need to call register_panel as part of their init_app phase.

        In order to show or focus on a panel, use the :meth:`show_panel` method instead.

        :param callback: Callback to a factory method that creates the panel and returns a panel widget.
        :param panel_name: A string to distinguish this panel from other panels created by
                           the app. This will be used as part of the unique id for the panel.
        :param properties: Properties dictionary. Reserved for future use.
        :returns: A unique identifier that can be used to consistently identify the
                  panel across sessions. This identifier should be used to identify the panel
                  in all subsequent calls, e.g. for example :meth:`show_panel()`.
        """
        properties = properties or {}

        if self.__currently_initializing_app is None:
            # register_panel is called from outside of init_app
            raise TankError(
                "register_panel must be called from inside of the init_app() method!"
            )

        current_app = self.__currently_initializing_app

        # similar to register_command, track which app this request came from
        properties["app"] = current_app

        # now compose a unique id for this panel.
        # This is done based on the app instance name plus the given panel name.
        # By using the instance name rather than the app name, we support the
        # use case where more than one instance of an app exists within a
        # config.
        panel_id = "%s_%s" % (current_app.instance_name, panel_name)
        # to ensure the string is safe to use in most engines,
        # sanitize to simple alpha-numeric form
        panel_id = re.sub(r"\W", "_", panel_id)
        panel_id = panel_id.lower()

        # add it to the list of registered panels
        self.__panels[panel_id] = {"callback": callback, "properties": properties}

        self.log_debug("Registered panel %s" % panel_id)

        return panel_id

    def execute_in_main_thread(self, func, *args, **kwargs):
        """
        Execute the specified function in the main thread when called from a non-main
        thread.  This will block the calling thread until the function returns. Note that this
        method can introduce a deadlock if the main thread is waiting for a background thread
        and the background thread is invoking this method. Since the main thread is waiting
        for the background thread to finish, Qt's event loop won't be able to process the request
        to execute in the main thread::

            >>> from sgtk.platform.qt import QtGui
            >>> engine.execute_in_main_thread(QtGui.QMessageBox.information, None, "Hello", "Hello from the main thread!")

        .. note:: This currently only works if Qt is available, otherwise it just
                  executes immediately on the current thread.

        :param func: function to call
        :param args: arguments to pass to the function
        :param kwargs: named arguments to pass to the function

        :returns: the result of the function call
        """
        return self._execute_in_main_thread(self._SYNC_INVOKER, func, *args, **kwargs)

    def async_execute_in_main_thread(self, func, *args, **kwargs):
        """
        Execute the specified function in the main thread when called from a non-main
        thread.  This call will return immediately and will not wait for the code to be
        executed in the main thread.

        .. note:: This currently only works if Qt is available, otherwise it just
                  executes immediately on the current thread.

        :param func: function to call
        :param args: arguments to pass to the function
        :param kwargs: named arguments to pass to the function
        """
        self._execute_in_main_thread(self._ASYNC_INVOKER, func, *args, **kwargs)

    def _execute_in_main_thread(self, invoker_id, func, *args, **kwargs):
        """
        Executes the given method and arguments with the specified invoker.
        If the invoker is not ready or if the calling thread is the main thread,
        the method is called immediately with it's arguments.

        :param invoker_id: Either _ASYNC_INVOKER or _SYNC_INVOKER.
        :param func: function to call
        :param args: arguments to pass to the function
        :param kwargs: named arguments to pass to the function

        :returns: The return value from the invoker.
        """
        # Execute in main thread might be called before the invoker is ready.
        # For example, an engine might use the invoker for logging to the main
        # thread.
        invoker = (
            self._invoker if invoker_id == self._SYNC_INVOKER else self._async_invoker
        )
        if invoker:
            from .qt import QtGui, QtCore

            if (
                QtGui.QApplication.instance()
                and QtCore.QThread.currentThread()
                != QtGui.QApplication.instance().thread()
            ):
                # invoke the function on the thread that the QtGui.QApplication was created on.
                return invoker.invoke(func, *args, **kwargs)
            else:
                # we're already on the main thread so lets just call our function:
                return func(*args, **kwargs)
        else:
            # we don't have an invoker so just call the function:
            return func(*args, **kwargs)

    def get_matching_commands(self, command_selectors):
        """
        Finds all the commands that match the given selectors.

        Command selector structures are typically found in engine configurations
        and are typically defined on the following form in yaml::

            menu_favourites:
            - {app_instance: tk-multi-workfiles, name: Shotgun File Manager...}
            - {app_instance: tk-multi-snapshot,  name: Snapshot...}
            - {app_instance: tk-multi-workfiles, name: Shotgun Save As...}
            - {app_instance: tk-multi-publish,   name: Publish...}

        Note that selectors that do not match a command will output a warning.

        :param command_selectors: A list of command selectors, with each
                                  selector having the following structure::

                                      {
                                        name: command-name,
                                        app_instance: instance-name
                                      }

                                  An empty name ("") will select all the
                                  commands of the given instance-name.

        :returns:                 A list of tuples for all commands that match
                                  the selectors. Each tuple has the format::

                                      (instance-name, command-name, callback)
        """
        # return a dictionary grouping all the commands by instance name
        commands_by_instance = {}
        for (name, value) in self.commands.items():
            app_instance = value["properties"].get("app")
            if app_instance is None:
                continue
            instance_name = app_instance.instance_name
            commands_by_instance.setdefault(instance_name, []).append(
                (name, value["callback"])
            )

        # go through the selectors and return any matching commands
        ret_value = []
        for selector in command_selectors:
            command_name = selector["name"]
            instance_name = selector["app_instance"]
            instance_commands = commands_by_instance.get(instance_name, [])

            # add the commands if the name of the settings is ''
            # or the name matches
            matching_commands = [
                (instance_name, name, callback)
                for (name, callback) in instance_commands
                if not command_name or (command_name == name)
            ]
            ret_value.extend(matching_commands)

            # give feedback if no commands were found
            if not matching_commands:
                self._engine.log_warning(
                    "The requested command '%s' from app instance '%s' could "
                    "not be matched.\nPlease make sure that you have the app "
                    "installed and that it has successfully initialized."
                    % (command_name, instance_name)
                )

        return ret_value

    ##########################################################################################
    # logging interfaces

    def log_debug(self, msg):
        """
        Logs a debug message.

        .. deprecated:: 0.18
            Use :meth:`Engine.logger` instead.

        .. note:: Toolkit will probe for this method and use it to determine if
                  the current engine supports the new :meth:`Engine.logger` based logging
                  or not. If you are developing an engine and want to upgrade it to
                  use the new logging capabilities, you should remove the
                  implementation of ``log_debug|error|info|...()`` methods and
                  instead sublcass :meth:`Engine._emit_log_message`.

        :param msg: Message to log.
        """
        if not self.__has_018_logging_support() and self.__log_handler.inside_dispatch:
            # special case: We are in legacy mode and all log messages are
            # dispatched to the log_xxx methods because this engine does not have an
            # _emit_log_message implementation. This is fine because typically old
            # engine implementations subclass the log_xxx class, meaning that this call
            # is never run, but instead the subclassed code in run. If however, this
            # could *would* run in that case for whatever reason (either it wasn't
            # subclassed or the subclassed code calls the baseclass), we need to be
            # careful not to end up in an infinite loop. Therefore, the log handler
            # sets a flag to indicate that this code is being called from the logger
            # and not from somewhere else. In that case we just exit early to avoid
            # the infinite recursion
            return
        self.logger.debug(msg)

    def log_info(self, msg):
        """
        Logs an info message.

        .. deprecated:: 0.18
            Use :meth:`Engine.logger` instead.

        :param msg: Message to log.
        """
        if not self.__has_018_logging_support() and self.__log_handler.inside_dispatch:
            # special case: We are in legacy mode and all log messages are
            # dispatched to the log_xxx methods because this engine does not have an
            # _emit_log_message implementation. This is fine because typically old
            # engine implementations subclass the log_xxx class, meaning that this call
            # is never run, but instead the subclassed code in run. If however, this
            # could *would* run in that case for whatever reason (either it wasn't
            # subclassed or the subclassed code calls the baseclass), we need to be
            # careful not to end up in an infinite loop. Therefore, the log handler
            # sets a flag to indicate that this code is being called from the logger
            # and not from somewhere else. In that case we just exit early to avoid
            # the infinite recursion
            return
        self.logger.info(msg)

    def log_warning(self, msg):
        """
        Logs an warning message.

        .. deprecated:: 0.18
            Use :meth:`Engine.logger` instead.

        :param msg: Message to log.
        """
        if not self.__has_018_logging_support() and self.__log_handler.inside_dispatch:
            # special case: We are in legacy mode and all log messages are
            # dispatched to the log_xxx methods because this engine does not have an
            # _emit_log_message implementation. This is fine because typically old
            # engine implementations subclass the log_xxx class, meaning that this call
            # is never run, but instead the subclassed code in run. If however, this
            # could *would* run in that case for whatever reason (either it wasn't
            # subclassed or the subclassed code calls the baseclass), we need to be
            # careful not to end up in an infinite loop. Therefore, the log handler
            # sets a flag to indicate that this code is being called from the logger
            # and not from somewhere else. In that case we just exit early to avoid
            # the infinite recursion
            return
        self.logger.warning(msg)

    def log_error(self, msg):
        """
        Logs an error message.

        .. deprecated:: 0.18
            Use :meth:`Engine.logger` instead.

        :param msg: Message to log.
        """
        if not self.__has_018_logging_support() and self.__log_handler.inside_dispatch:
            # special case: We are in legacy mode and all log messages are
            # dispatched to the log_xxx methods because this engine does not have an
            # _emit_log_message implementation. This is fine because typically old
            # engine implementations subclass the log_xxx class, meaning that this call
            # is never run, but instead the subclassed code in run. If however, this
            # could *would* run in that case for whatever reason (either it wasn't
            # subclassed or the subclassed code calls the baseclass), we need to be
            # careful not to end up in an infinite loop. Therefore, the log handler
            # sets a flag to indicate that this code is being called from the logger
            # and not from somewhere else. In that case we just exit early to avoid
            # the infinite recursion
            return
        self.logger.error(msg)

    def log_exception(self, msg):
        """
        Logs an exception message.

        .. deprecated:: 0.18
            Use :meth:`Engine.logger` instead.

        :param msg: Message to log.
        """
        if not self.__has_018_logging_support() and self.__log_handler.inside_dispatch:
            # special case: We are in legacy mode and all log messages are
            # dispatched to the log_xxx methods because this engine does not have an
            # _emit_log_message implementation. This is fine because typically old
            # engine implementations subclass the log_xxx class, meaning that this call
            # is never run, but instead the subclassed code in run. If however, this
            # could *would* run in that case for whatever reason (either it wasn't
            # subclassed or the subclassed code calls the baseclass), we need to be
            # careful not to end up in an infinite loop. Therefore, the log handler
            # sets a flag to indicate that this code is being called from the logger
            # and not from somewhere else. In that case we just exit early to avoid
            # the infinite recursion
            return
        self.logger.exception(msg)

    ##########################################################################################
    # debug for tracking Qt Widgets & Dialogs created by the provided methods

    def get_debug_tracked_qt_widgets(self):
        """
        Returns a dictionary of debug info about created Qt dialogs and widgets.

        The keys of the dictionary are the string representation of a widget and the
        corresponding value is a reference to that widget.
        """
        return self.__qt_debug_info

    def __debug_track_qt_widget(self, widget):
        """
        Add the qt widget to a list of objects to be tracked.
        """
        if widget:
            self.__qt_debug_info[widget.__repr__()] = weakref.ref(widget)

    ##########################################################################################
    # private and protected methods

    def _emit_event(self, event):
        """
        Called by the engine whenever an event is to be emitted to child
        apps of this engine.

        .. note:: Events will be emitted and child apps notified immediately.

        .. warning:: Some event types might be triggered quite frequently. Apps
                     that react to events should do so in a way that is aware of
                     the potential performance impact of their actions.

        :param event: The event object that will be emitted.
        :type event:  :class:`~sgtk.platform.events.EngineEvent`
        """
        if not isinstance(event, events.EngineEvent):
            raise TankEngineEventError(
                "Given object does not derive from EngineEvent: %r" % event
            )

        self.log_debug("Emitting event: %r" % event)

        for app_instance_name, app in self.__applications.items():
            self.log_debug("Sending event to %r..." % app)

            # We send the event to the generic engine event handler
            # as well as to the type-specific handler when we have
            # one. This mirror's Qt's event system's structure.
            app.event_engine(event)

            if isinstance(event, events.FileOpenEvent):
                app.event_file_open(event)
            elif isinstance(event, events.FileCloseEvent):
                app.event_file_close(event)

    def _emit_log_message(self, handler, record):
        """
        Called by the engine whenever a new log message is available.
        All log messages from the toolkit logging namespace will be passed to this method.

        .. note:: To implement logging in your engine implementation, subclass
                  this method and display the record in a suitable way - typically
                  this means sending it to a built-in DCC console. In addition to this,
                  ensure that your engine implementation *does not* subclass
                  the (old) :meth:`Engine.log_debug`, :meth:`Engine.log_info` family
                  of logging methods.

                  For a consistent output, use the formatter that is associated with
                  the log handler that is passed in. A basic implementation of
                  this method could look like this::

                      # call out to handler to format message in a standard way
                      msg_str = handler.format(record)

                      # display message
                      print msg_str

        .. warning:: This method may be executing called from worker threads. In DCC
                     environments, where it is important that the console/logging output
                     always happens in the main thread, it is recommended that you
                     use the :meth:`async_execute_in_main_thread` to ensure that your
                     logging code is writing to the DCC console in the main thread.

        :param handler: Log handler that this message was dispatched from
        :type handler: :class:`~python.logging.LogHandler`
        :param record: Std python logging record
        :type record: :class:`~python.logging.LogRecord`
        """
        # default implementation doesn't do anything.

    def _ensure_core_fonts_loaded(self):
        """
        Loads the Shotgun approved fonts that are bundled with tk-core.

        This method ensures that the Shotgun approved fonts bundled with core
        are loaded into Qt's font database. This allows them to be used by apps
        for a consistent look and feel.

        If a QApplication exists during engine initialization, it is not
        necessary to call this method. Similarly, subclasses that make use of
        core's bundled dark look and feel will have the bundled fonts loaded
        automatically.

        This method can/should be called by subclasses that meet the following
        criteria:

         * Create their own ``QApplication`` instance after engine init
         * Do not use the bundled dark look and feel.
         * Have overridden ``Engine._create_dialog()``.

        """

        # Note, the fonts are packed within core's resource directory with a
        # parent directory that is the name of the font. The directory contains
        # all the bundled font files. Example:
        #
        #       ``tank/platform/qt/fonts/OpenSans/OpenSans-*.ttf``

        if not self.has_ui:
            return

        from sgtk.platform.qt import QtGui

        # if the fonts have been loaded, no need to do anything else
        if self.__fonts_loaded:
            return

        if not QtGui:
            # it is possible that QtGui is not available (test suite).
            return

        if not QtGui.QApplication.instance():
            # there is a QApplication, so we can load fonts.
            return

        # fonts dir in the core resources dir
        fonts_parent_dir = self.__get_platform_resource_path("fonts")

        # in the parent directly, get all the font-specific directories
        for font_dir_name in os.listdir(fonts_parent_dir):

            # the specific font directory
            font_dir = os.path.join(fonts_parent_dir, font_dir_name)

            if os.path.isdir(font_dir):

                # iterate over the font files and attempt to load them
                #
                # NOTE: We're loading the ttf files in reverse order to work around
                # a Windows 10 oddity in Qt5/PySide2. It appears as though Windows
                # prefers the first ttf installed for a given font weight, so when
                # we're setting weight in qss (publish2 is a good example), if we're
                # going for a lighter-weight font, we end up getting condensed light
                # instead of the regular style. So...we're going to install these in
                # reverse order so that the regular light style is preferred.
                for font_file_name in reversed(list(os.listdir(font_dir))):

                    # only process actual font files. It appears as though .ttf
                    # is the most common extension for use on win/mac/linux so
                    # for now limit to those files.
                    if not font_file_name.endswith(".ttf"):
                        continue

                    # the actual font file
                    font_file = os.path.join(font_dir, font_file_name)

                    # rather than registering the file path with the QT
                    # font system, first load the font data into memory
                    # and then register that data.
                    #
                    # this is to avoid QT keeping an open file handle to
                    # the font files - this causes issues on windows and
                    # results in bootstrap changes sometimes not being
                    # picked up.
                    with open(font_file, "rb") as fh:
                        # load binary data into memory
                        font_data = fh.read()
                        # load the font into the font db
                        if (
                            QtGui.QFontDatabase.addApplicationFontFromData(font_data)
                            == -1
                        ):
                            self.log_warning(
                                "Unable to load font file: %s" % (font_file,)
                            )
                        else:
                            self.log_debug(
                                "Loaded font file into memory: %s" % (font_file,)
                            )

        self.__fonts_loaded = True

    def _get_dialog_parent(self):
        """
        Get the QWidget parent for all dialogs created through :meth:`show_dialog` :meth:`show_modal`.

        Can be overriden in derived classes to return the QWidget to be used as the parent
        for all TankQDialog's.

        :return: QT Parent window (:class:`PySide.QtGui.QWidget`)
        """
        # By default, this will return the QApplication's active window:
        from .qt import QtGui

        return QtGui.QApplication.activeWindow()

    def _create_dialog(self, title, bundle, widget, parent):
        """
        Create a TankQDialog with the specified widget embedded. This also connects to the
        dialogs dialog_closed event so that it can clean up when the dialog is closed.

        .. note:: For more information, see the documentation for :meth:`show_dialog()`.

        :param title: The title of the window
        :param bundle: The app, engine or framework object that is associated with this window
        :param widget: A QWidget instance to be embedded in the newly created dialog.
        :type widget: :class:`PySide.QtGui.QWidget`
        """
        from .qt import tankqdialog

        # TankQDialog uses the bundled core font. Make sure they are loaded
        # since know we have a QApplication at this point.
        self._ensure_core_fonts_loaded()

        # create a dialog to put it inside
        dialog = tankqdialog.TankQDialog(title, bundle, widget, parent)

        # keep a reference to all created dialogs to make GC happy
        self.__created_qt_dialogs.append(dialog)

        # watch for the dialog closing so that we can clean up
        dialog.dialog_closed.connect(self._on_dialog_closed)

        # keep track of some info for debugging object lifetime
        self.__debug_track_qt_widget(dialog)

        return dialog

    def _create_widget(self, widget_class, *args, **kwargs):
        """
        Create an instance of the specified widget_class.  This wraps the widget_class so that
        the TankQDialog it is embedded in can connect to it more easily in order to handle the
        close event.

        When overriding in a derived engine, be sure to call the base implementations of
        :meth:`_create_widget()` and :meth:`_create_dialog()` to ensure that all
        dialogs and widgets are tracked efficiently and safely.

        .. note:: For more information, see the documentation for :meth:`show_dialog()`.

        :param widget_class: The class of the UI to be constructed. This must derive from QWidget.
        :type widget_class: :class:`PySide.QtGui.QWidget`

        Additional parameters specified will be passed through to the widget_class constructor.
        """
        from .qt import tankqdialog

        # construct the widget object
        try:
            derived_widget_class = tankqdialog.TankQDialog.wrap_widget_class(
                widget_class
            )
            widget = derived_widget_class(*args, **kwargs)
        except Exception as exc:
            # We don't want exceptions from the instantiation of the widget to bubble
            # up since we don't know how the Python environment we're running in might
            # react.
            self.logger.exception(exc)

            import traceback
            from sgtk.platform.qt import QtGui, QtCore

            # A very simple widget that ensures that the exception is visible and
            # selectable should the user need to copy/paste it into a support
            # ticket.
            class _exc_widget(QtGui.QWidget):
                def __init__(self, msg, *args, **kwargs):
                    super(_exc_widget, self).__init__(*args, **kwargs)

                    self.setObjectName("SGTK_CORE_EXC_WIDGET")

                    self._label = QtGui.QLabel(
                        "<big>The requested dialog could not be built "
                        "due to an exception that was raised:</big>"
                    )
                    self._label.setTextFormat(QtCore.Qt.RichText)
                    self._text = QtGui.QTextEdit()
                    self._text.setReadOnly(True)
                    self._text.setLineWrapMode(QtGui.QTextEdit.NoWrap)
                    self._text.setText(msg)

                    self._layout = QtGui.QVBoxLayout(self)
                    self._layout.addWidget(self._label)
                    self._layout.addWidget(self._text)

            derived_widget_class = tankqdialog.TankQDialog.wrap_widget_class(
                _exc_widget
            )
            widget = derived_widget_class(traceback.format_exc())

        # keep track of some info for debugging object lifetime
        self.__debug_track_qt_widget(widget)

        return widget

    def _create_dialog_with_widget(self, title, bundle, widget_class, *args, **kwargs):
        """
        Convenience method to create an sgtk TankQDialog with a widget instantiated from
        widget_class embedded in the main section.

        .. note:: For more information, see the documentation for :meth:`show_dialog()`.

        :param title: The title of the window
        :param bundle: The app, engine or framework object that is associated with this window
        :param widget_class: The class of the UI to be constructed. This must derive from QWidget.
        :type widget_class: :class:`PySide.QtGui.QWidget`

        Additional parameters specified will be passed through to the widget_class constructor.
        """

        # get the parent for the dialog:
        parent = self._get_dialog_parent()

        # create the widget:
        widget = self._create_widget(widget_class, *args, **kwargs)

        # apply style sheet
        self._apply_external_stylesheet(bundle, widget)

        # create the dialog:
        dialog = self._create_dialog(title, bundle, widget, parent)

        return (dialog, widget)

    def _on_dialog_closed(self, dlg):
        """
        Called when a dialog created by this engine is closed.

        :param dlg: The dialog being closed
        :type dlg: :class:`PySide.QtGui.QWidget`

        Derived implementations of this method should be sure to call
        the base implementation
        """
        # first, detach the widget from the dialog.  This allows
        # the two objects to be cleaned up seperately menaing the
        # lifetime of the widget can be better managed
        widget = dlg.detach_widget()

        # add the dlg and it's contained widget to the list
        # of widgets to delete at some point!
        self.__qt_widget_trash.append(dlg)
        self.__qt_widget_trash.append(widget)

        if dlg in self.__created_qt_dialogs:
            # don't need to track this dialog any longer
            self.__created_qt_dialogs.remove(dlg)

        # disconnect from the dialog:
        dlg.dialog_closed.disconnect(self._on_dialog_closed)

        # clear temps
        dlg = None
        widget = None

        # finally, clean up the widget trash:
        self.__cleanup_widget_trash()

    def __cleanup_widget_trash(self):
        """
        Run through the widget trash and clean up any widgets
        that are no longer referenced by anything else.

        Notes:  This is pretty dumb and only looks at reference
        counts.  This means that if a widget has cyclic references
        then it will never get released.

        Better to be safe though as deleting/releasing a widget that
        still has events in the event queue will cause a hard crash!
        """
        still_trash = []
        for widget in self.__qt_widget_trash:
            # There should be 3 references:
            # 1. self.__qt_widget_trash[n]
            # 2. widget temporary
            # 3. temporary used by sys.getrefcount
            if sys.getrefcount(widget) <= 3:
                # we have the only references to the widget
                # so lets delete it!
                try:
                    widget.deleteLater()
                except RuntimeError:
                    # this is most likely because the Qt C++ widget has
                    # already been deleted elsewhere so we can safely
                    # ignore it!
                    pass
            else:
                # there are still other references to this widget
                # out there so we should still keep track of it
                still_trash.append(widget)

        # update widget trash
        self.__qt_widget_trash = still_trash
        self.log_debug(
            "Widget trash contains %d widgets" % (len(self.__qt_widget_trash))
        )

    def show_dialog(self, title, bundle, widget_class, *args, **kwargs):
        """
        Shows a non-modal dialog window in a way suitable for this engine.
        The engine will attempt to parent the dialog nicely to the host application.
        The dialog will be created with a standard Toolkit window title bar where
        the title will be displayed.

        .. note:: In some cases, it is necessary to hide the standard Toolkit title
                  bar. You can do this by adding a property to the widget class you are
                  displaying::

                        @property
                        def hide_tk_title_bar(self):
                            "Tell the system to not show the standard toolkit toolbar"
                            return True

        **Notes for engine developers**

        Qt dialog & widget management can be quite tricky in different engines/applications.
        Because of this, Sgtk provides a few overridable methods with the idea being that when
        developing a new engine, you only need to override the minimum amount necessary.

        Making use of these methods in the correct way allows the base Engine class to manage the
        lifetime of the dialogs and widgets efficiently and safely without you having to worry about it.

        The methods available are listed here in the hierarchy in which they are called::

            show_dialog()/show_modal()
                _create_dialog_with_widget()
                    _get_dialog_parent()
                    _create_widget()
                    _create_dialog()

        For example, if you just need to make sure that all dialogs use a specific parent widget
        then you only need to override _get_dialog_parent() (e.g. the tk-maya engine).
        However, if you need to implement a two-stage creation then you may need to re-implement
        show_dialog() and show_modal() to call _create_widget() and _create_dialog() directly rather
        than using the helper method _create_dialog_with_widget() (e.g. the tk-3dsmax engine).
        Finally, if the application you are writing an engine for is Qt based then you may not need
        to override any of these methods (e.g. the tk-nuke engine).

        :param title: The title of the window. This will appear in the Toolkit title bar.
        :param bundle: The app, engine or framework object that is associated with this window
        :param widget_class: The class of the UI to be constructed. This must derive from QWidget.
        :type widget_class: :class:`PySide.QtGui.QWidget`

        Additional parameters specified will be passed through to the widget_class constructor.

        :returns: the created widget_class instance
        """
        if not self.has_ui:
            self.log_error(
                "Sorry, this environment does not support UI display! Cannot show "
                "the requested window '%s'." % title
            )
            return None

        # create the dialog:
        dialog, widget = self._create_dialog_with_widget(
            title, bundle, widget_class, *args, **kwargs
        )

        # show the dialog
        dialog.show()

        # lastly, return the instantiated widget
        return widget

    def show_modal(self, title, bundle, widget_class, *args, **kwargs):
        """
        Shows a modal dialog window in a way suitable for this engine. The engine will attempt to
        integrate it as seamlessly as possible into the host application. This call is blocking
        until the user closes the dialog.
        The dialog will be created with a standard Toolkit window title bar where
        the title will be displayed.

        .. note:: In some cases, it is necessary to hide the standard Toolkit title
                  bar. You can do this by adding a property to the widget class you are
                  displaying::

                        @property
                        def hide_tk_title_bar(self):
                            "Tell the system to not show the standard toolkit toolbar"
                            return True

        :param title: The title of the window
        :param bundle: The app, engine or framework object that is associated with this window
        :param widget_class: The class of the UI to be constructed. This must derive from QWidget.
        :type widget_class: :class:`PySide.QtGui.QWidget`

        Additional parameters specified will be passed through to the widget_class constructor.

        :returns: (a standard QT dialog status return code, the created widget_class instance)
        """
        if not self.has_ui:
            self.log_error(
                "Sorry, this environment does not support UI display! Cannot show "
                "the requested window '%s'." % title
            )
            return None

        # create the dialog:
        dialog, widget = self._create_dialog_with_widget(
            title, bundle, widget_class, *args, **kwargs
        )

        # finally launch it, modal state
        status = dialog.exec_()

        # lastly, return the instantiated widget
        return (status, widget)

    def show_panel(self, panel_id, title, bundle, widget_class, *args, **kwargs):
        """
        Shows a panel in a way suitable for this engine. Engines should attempt to
        integrate panel support as seamlessly as possible into the host application.
        Some engines have extensive panel support and workflows, others have none at all.

        If the engine does not specifically implement panel support, the window will
        be shown as a modeless dialog instead and the call is equivalent to
        calling :meth:`show_dialog()`.

        The dialog will be created with a standard Toolkit window title bar where
        the title will be displayed.

        .. note:: In some cases, it is necessary to hide the standard Toolkit title
                  bar. You can do this by adding a property to the widget class you are
                  displaying::

                        @property
                        def hide_tk_title_bar(self):
                            "Tell the system to not show the standard toolkit toolbar"
                            return True

        :param panel_id: Unique identifier for the panel, as obtained by register_panel().
        :param title: The title of the panel
        :param bundle: The app, engine or framework object that is associated with this window
        :param widget_class: The class of the UI to be constructed. This must derive from QWidget.
        :type widget_class: :class:`PySide.QtGui.QWidget`

        Additional parameters specified will be passed through to the widget_class constructor.

        :returns: the created widget_class instance
        """
        # engines implementing panel support should subclass this method.
        # the core implementation falls back on a modeless window.
        self.log_warning(
            "Panel functionality not implemented. Falling back to showing "
            "panel '%s' in a modeless dialog" % panel_id
        )
        return self.show_dialog(title, bundle, widget_class, *args, **kwargs)

    def _resolve_sg_stylesheet_tokens(self, style_sheet):
        """
        Given a string containing a qt style sheet,
        perform replacements of key toolkit tokens.

        For example, "{{SG_HIGHLIGHT_COLOR}}" is converted to "#30A7E3"

        :param style_sheet: Stylesheet string to process
        :returns: Stylesheet string with replacements applied
        """
        processed_style_sheet = style_sheet
        for (token, value) in constants.SG_STYLESHEET_CONSTANTS.items():
            processed_style_sheet = processed_style_sheet.replace(
                "{{%s}}" % token, value
            )
        return processed_style_sheet

    def _apply_external_stylesheet(self, bundle, widget):
        """
        Apply an std external stylesheet, associated with a bundle, to a widget.

        This will check if a standard style.css file exists in the
        app/engine/framework root location on disk and if so load it from
        disk and apply to the given widget. The style sheet is cascading, meaning
        that it will affect all children of the given widget. Typically this is used
        at window creation in order to allow newly created dialogs to apply app specific
        styles easily.

        If the `SHOTGUN_QSS_FILE_WATCHER` env variable is set to "1", the style sheet
        will be reloaded and re-applied if changed. This can be useful when developing
        apps to do some interactive styling but shouldn't be used in production.

        :param bundle: app/engine/framework instance to load style sheet from
        :param widget: widget to apply stylesheet to
        """
        qss_file = os.path.join(bundle.disk_location, constants.BUNDLE_STYLESHEET_FILE)
        if not os.path.exists(qss_file):
            # Bail out if the file does not exist.
            return
        self.log_debug(
            "Detected std style sheet file '%s' - applying to widget %s"
            % (qss_file, widget)
        )
        try:
            self._apply_stylesheet_file(qss_file, widget)
        except Exception as e:
            # catch-all and issue a warning and continue.
            self.log_warning("Could not apply stylesheet '%s': %s" % (qss_file, e))

        # Set a style sheet file watcher which can be used for interactive styling.
        # File watchers can cause problems in production when accessing shared
        # storage, so we only set it if explicitly asked to do so.
        if os.getenv("SHOTGUN_QSS_FILE_WATCHER", False) == "1":
            try:
                self._add_stylesheet_file_watcher(qss_file, widget)
            except Exception as e:
                # We don't want the watcher to cause any problem, so we catch
                # errors but issue a warning so the developer knows that interactive
                # styling is off.
                self.log_warning("Unable to set qss file watcher: %s" % e)

    # Here we add backward compatibility for a typo that existed in core for a
    # while. The method was found to be used in some existing Engine subclasses
    # so we need this.
    _apply_external_styleshet = _apply_external_stylesheet

    def _apply_stylesheet_file(self, qss_file, widget):
        """
        Load and apply the given style sheet file to the given widget and all its
        children.

        :param str qss_file: Full path to the style sheet file.
        :param widget: The QWidget to apply the style sheet to.
        """
        f = open(qss_file, "rt")
        try:
            qss_data = f.read()
            # resolve tokens
            qss_data = self._resolve_sg_stylesheet_tokens(qss_data)
            # apply to widget (and all its children)
            widget.setStyleSheet(qss_data)
            # Post of widget repaint
            widget.update()
        finally:
            f.close()

    def _add_stylesheet_file_watcher(self, qss_file, widget):
        """
        Set a file watcher which will reload and re-apply the stylesheet file to
        the given widget if the file is modified.

        This can be useful when developping apps to perform interactive styling,
        but shouldn't be used in production because of the problems it can cause.

        :param qss_file: Full path to the style sheet file.
        :param widget: A QWidget to apply the stylesheet to.
        """
        from .qt import QtCore

        # We don't keep any reference to the watcher to let it be deleted with
        # the widget it is parented under.
        # Please note that QWidgets/QFileSystemWatcher don't seem to be actually
        # deleted, so if multiple dialogs are created, e.g. from tk-desktop, users
        # could end up having a *lot* of file watchers running. Another good reason
        # to *not* run these watchers in production, but only when developing apps.
        watcher = QtCore.QFileSystemWatcher([qss_file], parent=widget)
        watcher.fileChanged.connect(
            lambda x: self._on_external_stylesheet_changed(x, watcher, widget)
        )
        # We use log_info here instead of log_debug because the style sheet watcher
        # is meant to be used only when doing development and knowing that the
        # style sheet file watcher is activated is useful when the file is tweaked
        # but no visible changes happen. It can be useful as well to know that watchers
        # were activated by mistake in production.
        self.log_debug("Watching qss file %s for %s..." % (qss_file, widget))

    def _on_external_stylesheet_changed(self, qss_file, watcher, widget):
        """
        Called when the style sheet file has been modified and a watcher was set.
        Reload and re-apply the style sheet file to the given widget.

        :param qss_file: Full path to the style sheet file.
        :param watcher: The :class:`QtCore.QFileSystemWatcher` which triggered the
                        callback.
        :param widget: A QWidget to apply the stylesheet to.
        """
        # We use log_info here instead of log_debug because the style sheet watcher
        # is meant to be used only when doing development and knowing that the
        # style sheet file was reloaded but without any visible effect is useful
        # when tweaking it.
        self.log_info("Reloading style sheet %s..." % qss_file)
        # Unset styling
        widget.setStyleSheet("")
        # And reload it
        self._apply_stylesheet_file(qss_file, widget)
        # Some code editors rename files on save, so the watcher will
        # stop watching the file. Check if the file is being watched, re-attach
        # it if not.
        if qss_file not in watcher.files():
            watcher.addPath(qss_file)

    def _define_qt_base(self):
        """
        This will be called at initialisation time and will allow
        a user to control various aspects of how QT is being used
        by Tank. The method should return a dictionary with a number
        of specific keys, outlined below.

        * qt_core - the QtCore module to use
        * qt_gui - the QtGui module to use
        * wrapper - the Qt wrapper root module, e.g. PySide
        * dialog_base - base class for to use for Tank's dialog factory

        :returns: dict
        """
        base = {"qt_core": None, "qt_gui": None, "dialog_base": None, "wrapper": None}
        try:
            importer = QtImporter()
            base["qt_core"] = importer.QtCore
            base["qt_gui"] = importer.QtGui
            if importer.QtGui:
                base["dialog_base"] = importer.QtGui.QDialog
            else:
                base["dialog_base"] = None
            base["wrapper"] = importer.binding
<<<<<<< HEAD
        except ImportError:
=======
            base["shiboken"] = importer.shiboken
        except:
>>>>>>> 43814ac3

            self.log_error(
                "Default engine QT definition failed to find QT. "
                "This may need to be subclassed"
            )

        return base

    def __define_qt5_base(self):
        """
        This will be called at initialization to discover every PySide 2 modules. It should provide
        every Qt modules available as well as two extra attributes, ``__name__`` and
        ``__version__``, which refer to the name of the binding and it's version, e.g.
        PySide2 and 2.0.1.

        .. note:: PyQt5 not supported since it runs only on Python 3.

        :returns: A dictionary with all the modules, __version__ and __name__.
        """
        try:
            return QtImporter(interface_version_requested=QtImporter.QT5).base
        except ImportError as e:
            self.log_debug(e)
            return {}

    def __define_qt6_base(self):
        """
        This will be called at initialization to discover every PySide6 module. It should provide
        every Qt modules available as well as two extra attributes, ``__name__`` and
        ``__version__``, which refer to the name of the binding and it's version, e.g.
        PySide6 and 6.2.7

        :returns: A dictionary with all the modules, __version__ and __name__.
        """
        return QtImporter(interface_version_requested=QtImporter.QT6).base

    def _initialize_dark_look_and_feel(self):
        """
        Initializes a standard toolkit look and feel using a combination of
        QPalette and stylesheets.

        If your engine is running inside an environment which already has
        a dark style defined, do not call this method. The Toolkit apps are
        designed to work well with most dark themes.

        However, if you are for example creating your own QApplication instance
        you can execute this method to put the session into Toolkit's
        standard dark mode.

        This will initialize the plastique style (for Qt4) or the fusion style
        (for Qt5/Qt6), and set it up with a standard dark palette and supporting
        stylesheet.

        `Qt5 setStyle documentation <https://doc.qt.io/qt-5.10/qapplication.html#setStyle-1>`_
        `Qt6 setStyle documentation <https://doc.qt.io/qt-6/qapplication.html#setStyle-1>`_

        Apps and UIs can then extend this further by using further css.

        Due to restrictions in QT, this needs to run after a QApplication object
        has been instantiated.
        """
        if self.has_qt5 or self.has_qt6:
            self.log_debug("Applying Qt5/Qt6-specific styling (Fusion)...")
            self.__initialize_dark_look_and_feel_qt5_qt6()
        else:
            self.log_warning(
                "Neither Qt5 or Qt6 is available. Toolkit styling will not be applied."
            )

    def __initialize_dark_look_and_feel_qt5_qt6(self):
        """
        Applies a dark style for Qt5 environments. This sets the "fusion" style
        at the application level, and then constructs and applies a custom palette
        that emulates Maya 2017's color scheme.
        """
        from .qt import QtGui

        app = QtGui.QApplication.instance()

        # Set the fusion style, which gives us a good base to build on. With
        # this, we'll be sticking largely to the style and won't need to
        # introduce much qss to get a good look.
        app.setStyle("fusion")

        # Build ourselves a dark palette to assign to the application. This
        # will take the fusion style and darken it up.
        palette = QtGui.QPalette()

        # This closely resembles the color palette used in Maya 2017 with a
        # few minor tweaks.
        palette.setBrush(
            QtGui.QPalette.Disabled, QtGui.QPalette.Button, QtGui.QColor(80, 80, 80)
        )
        palette.setBrush(
            QtGui.QPalette.Disabled, QtGui.QPalette.Light, QtGui.QColor(97, 97, 97)
        )
        palette.setBrush(
            QtGui.QPalette.Disabled, QtGui.QPalette.Midlight, QtGui.QColor(59, 59, 59)
        )
        palette.setBrush(
            QtGui.QPalette.Disabled, QtGui.QPalette.Dark, QtGui.QColor(37, 37, 37)
        )
        palette.setBrush(
            QtGui.QPalette.Disabled, QtGui.QPalette.Mid, QtGui.QColor(45, 45, 45)
        )
        palette.setBrush(
            QtGui.QPalette.Disabled, QtGui.QPalette.Base, QtGui.QColor(42, 42, 42)
        )
        palette.setBrush(
            QtGui.QPalette.Disabled, QtGui.QPalette.Window, QtGui.QColor(68, 68, 68)
        )
        palette.setBrush(
            QtGui.QPalette.Disabled, QtGui.QPalette.Shadow, QtGui.QColor(0, 0, 0)
        )
        palette.setBrush(
            QtGui.QPalette.Disabled,
            QtGui.QPalette.AlternateBase,
            palette.color(QtGui.QPalette.Disabled, QtGui.QPalette.Base).lighter(110),
        )
        palette.setBrush(
            QtGui.QPalette.Disabled,
            QtGui.QPalette.Text,
            palette.color(QtGui.QPalette.Disabled, QtGui.QPalette.Base).lighter(250),
        )
        palette.setBrush(
            QtGui.QPalette.Disabled,
            QtGui.QPalette.Link,
            palette.color(QtGui.QPalette.Disabled, QtGui.QPalette.Base).lighter(250),
        )
        palette.setBrush(
            QtGui.QPalette.Disabled,
            QtGui.QPalette.LinkVisited,
            palette.color(QtGui.QPalette.Disabled, QtGui.QPalette.Base).lighter(110),
        )

        palette.setBrush(
            QtGui.QPalette.Active,
            QtGui.QPalette.WindowText,
            QtGui.QColor(200, 200, 200),
        )
        palette.setBrush(
            QtGui.QPalette.Active, QtGui.QPalette.Button, QtGui.QColor(75, 75, 75)
        )
        palette.setBrush(
            QtGui.QPalette.Active,
            QtGui.QPalette.ButtonText,
            QtGui.QColor(200, 200, 200),
        )
        palette.setBrush(
            QtGui.QPalette.Active, QtGui.QPalette.Light, QtGui.QColor(97, 97, 97)
        )
        palette.setBrush(
            QtGui.QPalette.Active, QtGui.QPalette.Midlight, QtGui.QColor(59, 59, 59)
        )
        palette.setBrush(
            QtGui.QPalette.Active, QtGui.QPalette.Dark, QtGui.QColor(37, 37, 37)
        )
        palette.setBrush(
            QtGui.QPalette.Active, QtGui.QPalette.Mid, QtGui.QColor(45, 45, 45)
        )
        palette.setBrush(
            QtGui.QPalette.Active, QtGui.QPalette.Text, QtGui.QColor(200, 200, 200)
        )
        palette.setBrush(
            QtGui.QPalette.Active, QtGui.QPalette.Link, QtGui.QColor(200, 200, 200)
        )
        palette.setBrush(
            QtGui.QPalette.Active, QtGui.QPalette.LinkVisited, QtGui.QColor(97, 97, 97)
        )
        palette.setBrush(
            QtGui.QPalette.Active, QtGui.QPalette.BrightText, QtGui.QColor(37, 37, 37)
        )
        palette.setBrush(
            QtGui.QPalette.Active, QtGui.QPalette.Base, QtGui.QColor(42, 42, 42)
        )
        palette.setBrush(
            QtGui.QPalette.Active, QtGui.QPalette.Window, QtGui.QColor(68, 68, 68)
        )
        palette.setBrush(
            QtGui.QPalette.Active, QtGui.QPalette.Shadow, QtGui.QColor(0, 0, 0)
        )
        palette.setBrush(
            QtGui.QPalette.Active,
            QtGui.QPalette.AlternateBase,
            palette.color(QtGui.QPalette.Active, QtGui.QPalette.Base).lighter(110),
        )

        palette.setBrush(
            QtGui.QPalette.Inactive,
            QtGui.QPalette.WindowText,
            QtGui.QColor(200, 200, 200),
        )
        palette.setBrush(
            QtGui.QPalette.Inactive, QtGui.QPalette.Button, QtGui.QColor(75, 75, 75)
        )
        palette.setBrush(
            QtGui.QPalette.Inactive,
            QtGui.QPalette.ButtonText,
            QtGui.QColor(200, 200, 200),
        )
        palette.setBrush(
            QtGui.QPalette.Inactive, QtGui.QPalette.Light, QtGui.QColor(97, 97, 97)
        )
        palette.setBrush(
            QtGui.QPalette.Inactive, QtGui.QPalette.Midlight, QtGui.QColor(59, 59, 59)
        )
        palette.setBrush(
            QtGui.QPalette.Inactive, QtGui.QPalette.Dark, QtGui.QColor(37, 37, 37)
        )
        palette.setBrush(
            QtGui.QPalette.Inactive, QtGui.QPalette.Mid, QtGui.QColor(45, 45, 45)
        )
        palette.setBrush(
            QtGui.QPalette.Inactive, QtGui.QPalette.Text, QtGui.QColor(200, 200, 200)
        )
        palette.setBrush(
            QtGui.QPalette.Inactive, QtGui.QPalette.Link, QtGui.QColor(200, 200, 200)
        )
        palette.setBrush(
            QtGui.QPalette.Inactive,
            QtGui.QPalette.LinkVisited,
            QtGui.QColor(97, 97, 97),
        )
        palette.setBrush(
            QtGui.QPalette.Inactive, QtGui.QPalette.BrightText, QtGui.QColor(37, 37, 37)
        )
        palette.setBrush(
            QtGui.QPalette.Inactive, QtGui.QPalette.Base, QtGui.QColor(42, 42, 42)
        )
        palette.setBrush(
            QtGui.QPalette.Inactive, QtGui.QPalette.Window, QtGui.QColor(68, 68, 68)
        )
        palette.setBrush(
            QtGui.QPalette.Inactive, QtGui.QPalette.Shadow, QtGui.QColor(0, 0, 0)
        )
        palette.setBrush(
            QtGui.QPalette.Inactive,
            QtGui.QPalette.AlternateBase,
            palette.color(QtGui.QPalette.Inactive, QtGui.QPalette.Base).lighter(110),
        )

        app.setPalette(palette)

        # Finally, we just need to set the default font size for our widgets
        # deriving from QWidget. This also has the side effect of correcting
        # a couple of styling quirks in the tank dialog header when it's
        # used with the fusion style.
        app.setStyleSheet(".QWidget { font-size: 11px; }")

    def _get_standard_qt_stylesheet(self):
        """
        **********************************************************************
        THIS METHOD HAS BEEN DEPRECATED AND SHOULD NOT BE USED!
        Instead, call _initialize_standard_look_and_feel()
        **********************************************************************

        For environments which do not have a well defined QT style sheet,
        Toolkit maintains a "standard style" which is similar to the look and
        feel that Maya and Nuke has.

        This is intended to be used in conjunction with QTs cleanlooks mode.
        The init code inside an engine would typically look something like this:

            QtGui.QApplication.setStyle("cleanlooks")
            qt_application = QtGui.QApplication([])
            qt_application.setStyleSheet( self._get_standard_qt_stylesheet() )

        :returns: The style sheet data, as a string.
        """
        css_file = self.__get_platform_resource_path("toolkit_std_dark.css")
        with open(css_file) as f:
            return f.read()

    def _register_shared_framework(self, instance_name, fw_obj):
        """
        Registers a framework with the specified instance name.
        This allows framework instances to be shared between bundles.
        This method is exposed for use by the platform.framework module.

        :param instance_name: Name of framework instance, as defined in the
                              environment. For example 'tk-framework-widget_v1.x.x'
        :param fw_obj: Framework object.
        """
        self.__shared_frameworks[instance_name] = fw_obj

    def _get_shared_framework(self, instance_name):
        """
        Get a framework instance by name. If no framework with the specified
        name has been loaded yet, None is returned.
        This method is exposed for use by the platform.framework module.

        :param instance_name: Name of framework instance, as defined in the
                              environment. For example 'tk-framework-widget_v1.x.x'
        """
        return self.__shared_frameworks.get(instance_name, None)

    def __create_invokers(self):
        """
        Create the object used to invoke function calls on the main thread when
        called from a different thread.
        """
        invoker = None
        async_invoker = None
        if self.has_ui:
            from .qt import QtGui, QtCore

            # Classes are defined locally since Qt might not be available.
            if QtGui and QtCore:

                class Invoker(QtCore.QObject):
                    """
                    Invoker class - implements a mechanism to execute a function with arbitrary
                    args in the main thread.
                    """

                    def __init__(self):
                        """
                        Construction
                        """
                        QtCore.QObject.__init__(self)
                        self._lock = threading.Lock()
                        self._fn = None
                        self._res = None

                    def invoke(self, fn, *args, **kwargs):
                        """
                        Invoke the specified function with the specified args in the main thread

                        :param fn:          The function to execute in the main thread
                        :param *args:       Args for the function
                        :param **kwargs:    Named arguments for the function
                        :returns:           The result returned by the function
                        """
                        # acquire lock to ensure that the function and result are not overwritten
                        # by syncrounous calls to this method from different threads
                        self._lock.acquire()
                        try:
                            self._fn = lambda: fn(*args, **kwargs)
                            self._res = None

                            # invoke the internal _do_invoke method that will actually run the function.  Note that
                            # we are unable to pass/return arguments through invokeMethod as this isn't properly
                            # supported by PySide.
                            QtCore.QMetaObject.invokeMethod(
                                self, "_do_invoke", QtCore.Qt.BlockingQueuedConnection
                            )

                            return self._res
                        finally:
                            self._lock.release()

                    @qt.QtCore.Slot()
                    def _do_invoke(self):
                        """
                        Execute the function
                        """
                        self._res = self._fn()

                class AsyncInvoker(QtCore.QObject):
                    """
                    Invoker class - implements a mechanism to execute a function with arbitrary
                    args in the main thread asynchronously.
                    """

                    __signal = QtCore.Signal(object)

                    def __init__(self):
                        """
                        Construction
                        """
                        QtCore.QObject.__init__(self)
                        self.__signal.connect(self.__execute_in_main_thread)

                    def invoke(self, fn, *args, **kwargs):
                        """
                        Invoke the specified function with the specified args in the main thread

                        :param fn:          The function to execute in the main thread
                        :param *args:       Args for the function
                        :param **kwargs:    Named arguments for the function
                        :returns:           The result returned by the function
                        """

                        self.__signal.emit(lambda: fn(*args, **kwargs))

                    def __execute_in_main_thread(self, fn):
                        fn()

                # Make sure that the invoker exists in the main thread:
                invoker = Invoker()
                async_invoker = AsyncInvoker()
                if QtCore.QCoreApplication.instance():
                    invoker.moveToThread(QtCore.QCoreApplication.instance().thread())
                    async_invoker.moveToThread(
                        QtCore.QCoreApplication.instance().thread()
                    )

        return invoker, async_invoker

    ##########################################################################################
    # private

    def __load_apps(self, reuse_existing_apps=False, old_context=None):
        """
        Populate the __applications dictionary, skip over apps that fail to initialize.

        :param reuse_existing_apps:     Whether to use already-running apps rather than
                                        starting up a new instance. This is primarily
                                        used during context changes. Default is False.
        :param old_context:             In the event of a context change occurring, this
                                        represents the context being changed away from,
                                        which will be provided along with the current
                                        context to each reused app's post_context_change
                                        method.
        """
        # If this is a load as part of a context change, the applications
        # dict will already have stuff in it. We can explicitly clean that
        # out here since those apps also exist in self.__application_pool,
        # which is persistent.
        self.__applications = dict()

        # The commands dict will be repopulated either by new app inits,
        # or by pulling existing commands for reused apps from the persistant
        # cache of commands.
        self.__commands = dict()
        self.__register_reload_command()

        for app_instance_name in self.__env.get_apps(self.__engine_instance_name):
            # Get a handle to the app bundle.
            descriptor = self.__env.get_app_descriptor(
                self.__engine_instance_name, app_instance_name
            )

            if not descriptor.exists_local():
                self.log_error(
                    "Cannot start app! %s does not exist on disk." % descriptor
                )
                continue

            # Load settings for app - skip over the ones that don't validate
            try:
                # get the app settings data and validate it.
                app_schema = descriptor.configuration_schema
                app_settings = self.__env.get_app_settings(
                    self.__engine_instance_name, app_instance_name
                )

                # check that the context contains all the info that the app needs
                if self.__engine_instance_name != constants.SHOTGUN_ENGINE_NAME:
                    # special case! The shotgun engine is special and does not have a
                    # context until you actually run a command, so disable the validation.
                    validation.validate_context(descriptor, self.context)

                # make sure the current operating system platform is supported
                validation.validate_platform(descriptor)

                # for multi engine apps, make sure our engine is supported
                supported_engines = descriptor.supported_engines
                if supported_engines and self.name not in supported_engines:
                    raise TankError(
                        "The app could not be loaded since it only supports "
                        "the following engines: %s. Your current engine has been "
                        "identified as '%s'" % (supported_engines, self.name)
                    )

                # now validate the configuration
                validation.validate_settings(
                    app_instance_name, self.tank, self.context, app_schema, app_settings
                )

            except TankError as e:
                # validation error - probably some issue with the settings!
                # report this as an error message.
                self.log_error(
                    "App configuration Error for %s (configured in environment '%s'). "
                    "It will not be loaded: %s"
                    % (app_instance_name, self.__env.disk_location, e)
                )
                continue

            except Exception:
                # code execution error in the validation. Report this as an error
                # with the engire call stack!
                self.log_exception(
                    "A general exception was caught while trying to "
                    "validate the configuration loaded from '%s' for app %s. "
                    "The app will not be loaded."
                    % (self.__env.disk_location, app_instance_name)
                )
                continue

            # If we're told to reuse existing app instances, check for it and
            # continue if it's already there. This is most likely a context
            # change that's in progress, which means we only want to load apps
            # that aren't already up and running.
            install_path = descriptor.get_path()
            app_pool = self.__application_pool

            if reuse_existing_apps and install_path in app_pool:
                # If we were given an "old" context that's being switched away
                # from, we can run the post change method and do a bit of
                # reinitialization of certain portions of the app.
                if (
                    old_context is not None
                    and app_instance_name in app_pool[install_path]
                ):
                    app = self.__application_pool[install_path][app_instance_name]

                    try:
                        # Update the app's internal context pointer.
                        app._set_context(self.context)

                        # Update the app settings.
                        app._set_settings(app_settings)

                        # Set the instance name.
                        app.instance_name = app_instance_name

                        # Make sure our frameworks are up and running properly for
                        # the new context.
                        setup_frameworks(self, app, self.__env, descriptor)

                        # Repopulate the app's commands into the engine.
                        for command_name, command in self.__command_pool.items():
                            if app is command.get("properties", dict()).get("app"):
                                self.__commands[command_name] = command

                        # Run the post method in case there's custom logic implemented
                        # for the app.
                        app.post_context_change(old_context, self.context)
                    except Exception:
                        # If any of the reinitialization failed we will warn and
                        # continue on to a restart of the app via the normal means.
                        self.log_warning(
                            "App %r failed to change context and will be restarted: %s"
                            % (app, traceback.format_exc())
                        )
                    else:
                        # If the reinitialization of the reused app succeeded, we
                        # just have to add it to the apps list and continue on to
                        # the next app.
                        self.log_debug(
                            "App %s successfully reinitialized for new context %s."
                            % (app_instance_name, str(self.context))
                        )
                        self.__applications[app_instance_name] = app
                        continue

            # load the app
            try:
                # now get the app location and resolve it into a version object
                app_dir = descriptor.get_path()

                # create the object, run the constructor
                app = application.get_application(
                    self,
                    app_dir,
                    descriptor,
                    app_settings,
                    app_instance_name,
                    self.__env,
                )

                # load any frameworks required
                setup_frameworks(self, app, self.__env, descriptor)

                # track the init of the app
                self.__currently_initializing_app = app
                try:
                    app.init_app()
                finally:
                    self.__currently_initializing_app = None

            except TankError as e:
                self.log_error(
                    "App %s failed to initialize. It will not be loaded: %s"
                    % (app_dir, e)
                )

            except Exception:
                self.log_exception(
                    "App %s failed to initialize. It will not be loaded." % app_dir
                )
            else:
                # note! Apps are keyed by their instance name, meaning that we
                # could theoretically have multiple instances of the same app.
                self.__applications[app_instance_name] = app

            # For the sake of potetial context changes, apps and commands are cached
            # into a persistent pool such that they can be reused at some later time.
            # This is required because, during context changes, some apps that were
            # active in the old context might not be active in the new context. Because
            # we might then switch BACK to the old context at some later time, or some
            # future context might simply make use of some of the same apps, we want
            # to keep a running cache of everything that's been initialized over time.
            # This will allow us to reuse those (assuming they support on-the-fly
            # context changes) rather than having to import and instantiate the same
            # app(s) all over again, thereby hurting performance.

            # Likewise, with commands, those from the old context that are not associated
            # with apps that are active in the new context are filtered out of the engine's
            # list of commands. When switching back to the old context, or any time the
            # associated app is reused, we can then add back in the commands that the app
            # had previously registered. With that, we're not required to re-run the init
            # process for the app.

            # Update the persistent application pool for use in context changes.
            for app in self.__applications.values():
                # We will only track apps that we know can handle a context
                # change. Any that do not will not be treated as a persistent
                # app.
                if (
                    app.context_change_allowed
                    and app.instance_name == app_instance_name
                ):
                    app_path = app.descriptor.get_path()

                    if app_path not in self.__application_pool:
                        self.__application_pool[app_path] = dict()

                    self.__application_pool[app_path][app_instance_name] = app

            # Update the persistent commands pool for use in context changes.
            for command_name, command in self.__commands.items():
                self.__command_pool[command_name] = command

    def __destroy_frameworks(self):
        """
        Destroy frameworks
        """
        # Destroy engine's frameworks
        for fw in self.frameworks.values():
            if not fw.is_shared:
                fw._destroy_framework()

        # Destroy shared frameworks
        for fw in self.__shared_frameworks.values():
            fw._destroy_framework()
        self.__shared_frameworks = {}

    def __destroy_apps(self):
        """
        Call the destroy_app method on all loaded apps
        """

        for app in self.__applications.values():
            app._destroy_frameworks()
            self.log_debug("Destroying %s" % app)
            app.destroy_app()

    def __register_reload_command(self):
        """
        Registers a "Reload and Restart" command with the engine if any
        running apps are registered via a dev descriptor.
        """
        for app in self.__applications.values():
            if app.descriptor.is_dev():
                self.log_debug(
                    "App %s is registered via a dev descriptor. Will add a reload "
                    "button to the actions listings." % app
                )
                from . import restart

                self.register_command(
                    "Reload and Restart",
                    restart,
                    {
                        "short_name": "restart",
                        "icon": self.__get_platform_resource_path("reload_256.png"),
                        "type": "context_menu",
                    },
                )
                # only need one reload button, so don't keep iterating :)
                break

    def __get_platform_resource_path(self, filename):
        """
        Returns the full path to the given platform resource file or folder.
        Resources reside in the core/platform/qt folder.

        :return: full path
        """
        this_folder = os.path.abspath(os.path.dirname(__file__))
        return os.path.join(this_folder, "qt", filename)

    def __run_post_engine_inits(self):
        """
        Executes the post_engine_init method for all running apps.
        """
        for app in self.__applications.values():
            try:
                app.post_engine_init()
            except TankError as e:
                self.log_error(
                    "App %s Failed to run its post_engine_init. It is loaded, but"
                    "may not operate in its desired state! Details: %s" % (app, e)
                )
            except Exception:
                self.log_exception(
                    "App %s failed run its post_engine_init. It is loaded, but"
                    "may not operate in its desired state!" % app
                )


##########################################################################################
# Engine management

g_current_engine = None


def set_current_engine(eng):
    """
    Sets the current engine

    :param eng: :class:`Engine` instance to set as current.
    """
    global g_current_engine
    g_current_engine = eng


def current_engine():
    """
    Returns the currently active engine.

    :returns: :class:`Engine` instance or None if no engine is running.
    """
    global g_current_engine
    return g_current_engine


def get_engine_path(engine_name, tk, context):
    """
    Returns the path to the engine corresponding to the given engine name or
    None if the engine could not be found.

    Similar to :meth:`start_engine`, but instead of starting an engine, this method
    returns the path to a suitable engine. This helper method is sometimes useful
    when initializing engines for applications that do not have a built in python interpreter.

    Example::

        >>> import sgtk
        >>> tk = sgtk.sgtk_from_path("/studio/project_root")
        >>> ctx = tk.context_empty()
        >>> sgtk.platform.get_engine_path('tk-maya', tk, ctx)
        /studio/sgtk/install/engines/app_store/tk-maya/v0.1.0


    :param engine_name: Name of the engine to launch, e.g. tk-maya
    :param tk: :class:`~sgtk.Sgtk` instance to associate the engine with
    :param context: :class:`~sgtk.Context` object of the context to launch the engine for.
    :returns: Path to where the engine code is located on disk.
    """
    # get environment and engine location
    try:
        (env, engine_descriptor) = get_env_and_descriptor_for_engine(
            engine_name, tk, context
        )
    except TankEngineInitError:
        return None

    # return path to engine code
    engine_path = engine_descriptor.get_path()
    return engine_path


def start_engine(engine_name, tk, context):
    """
    Creates an engine and makes it the current engine.
    Returns the newly created engine object. Example::

        >>> import sgtk
        >>> tk = sgtk.sgtk_from_path("/studio/project_root")
        >>> ctx = tk.context_empty()
        >>> engine = sgtk.platform.start_engine('tk-maya', tk, ctx)
        >>> engine
        <Sgtk Engine 0x10451b690: tk-maya, env: shotgun>

    .. note:: This is for advanced workflows. For standard use
        cases, use :meth:`~sgtk.bootstrap.ToolkitManager.bootstrap_engine`.
        For more information, see :ref:`init_and_startup`.

    :param engine_name: Name of the engine to launch, e.g. tk-maya
    :param tk: :class:`~sgtk.Sgtk` instance to associate the engine with
    :param context: :class:`~sgtk.Context` object of the context to launch the engine for.
    :returns: :class:`Engine` instance
    :raises: :class:`TankEngineInitError` if an engine could not be started
             for the passed context.
    """
    return _start_engine(engine_name, tk, None, context)


def _restart_engine(new_context):
    """
    Restarts an engine by destroying the previous one and creating a new one.

    :param new_context: Context for the new engine. If None, previous context will
        be reused.
    :type new_context: :class:`~sgtk.Context`
    """
    engine = current_engine()
    try:
        # Track some of the current state before restarting the engine.
        old_context = engine.context
        new_context = new_context or engine.context

        # Restart the engine. If we were given a new context to use,
        # use it, otherwise restart using the same context as before.
        current_engine_name = engine.instance_name
        with _CoreContextChangeHookGuard(engine.sgtk, old_context, new_context):
            engine.destroy()

            _start_engine(
                current_engine_name, new_context.tank, old_context, new_context
            )
    except TankError as e:
        engine.log_error("Could not restart the engine: %s" % e)
    except Exception:
        engine.log_exception("Could not restart the engine!")


class _CoreContextChangeHookGuard(object):
    """
    Used with the ``with`` statement, this guard will notify the context_change
    core hook with the pre_context_change event on entering and
    post_context_change even on exit if and only if the scope exits without
    an exception being raised.
    """

    _depth = 0

    def __init__(self, tk, old_context, new_context):
        """
        Constructor.

        :param tk: Toolkit instance.
        :param old_context: Current context.
        :param new_context: Context we're switching to.
        """
        self._tk = tk
        self._old_context = old_context
        self._new_context = new_context

    def __enter__(self):
        """
        Executes the pre context change hook if we're the first guard instance.
        """
        self.__class__._depth += 1
        # If we're the first instance of the guard, notify.
        if self._depth == 1:
            self._execute_pre_context_change(
                self._tk, self._old_context, self._new_context
            )

    # Made static so we can introspec the content of the guard during unit testing.
    @staticmethod
    def _execute_pre_context_change(tk, old_context, new_context):
        """
        Executes the pre context change hook.

        :param tk: Toolkit instance.
        :param old_context: Current context.
        :param new_context: Context we're switching to.
        """
        tk.execute_core_hook_method(
            constants.CONTEXT_CHANGE_HOOK,
            "pre_context_change",
            current_context=old_context,
            next_context=new_context,
        )

    def __exit__(self, ex_type, *_):
        """
        Executes the post context change hook if we're the last guard instance.

        :param ex_type: Type of the exception raised, if any.
        """
        # If we are the last instance of the guard and there's no exception, notify
        if self.__class__._depth == 1 and not ex_type:
            self._execute_post_context_change(
                self._tk, self._old_context, self._new_context
            )

        self.__class__._depth -= 1

    # Made static so we can introspec the content of the guard during unit testing.
    @staticmethod
    def _execute_post_context_change(tk, old_context, new_context):
        """
        Executes the post context change hook.

        :param tk: Toolkit instance.
        :param old_context: Current context.
        :param new_context: Context we're switching to.
        """
        tk.execute_core_hook_method(
            constants.CONTEXT_CHANGE_HOOK,
            "post_context_change",
            previous_context=old_context,
            current_context=new_context,
        )


def _start_engine(engine_name, tk, old_context, new_context):
    """
    Starts an engine for a given Toolkit instance and context.

    :param engine_name: Name of the engine to start.
    :param tk: Toolkit instance.
    :type tk: :class:`~sgtk.Sgtk`
    :param old_context: Context before the context change.
    :type old_context: :class:`~sgtk.Context`
    :param new_context: Context after the context change.
    :type new_context: :class:`~sgtk.Context`

    :returns: A new sgtk.platform.Engine object.
    """
    # first ensure that an engine is not currently running
    if current_engine():
        raise TankError(
            "An engine (%s) is already running! Before you can start a new engine, "
            "please shut down the previous one using the command "
            "tank.platform.current_engine().destroy()." % current_engine()
        )

    # begin writing log to disk, associated with the engine
    # only do this if a logger hasn't been previously set up.
    if LogManager().base_file_handler is None:
        LogManager().initialize_base_file_handler(engine_name)

    # get environment and engine location
    (env, engine_descriptor) = get_env_and_descriptor_for_engine(
        engine_name, tk, new_context
    )

    # make sure it exists locally
    if not engine_descriptor.exists_local():
        raise TankEngineInitError(
            "Cannot start engine! %s does not exist on disk" % engine_descriptor
        )

    # get path to engine code
    engine_path = engine_descriptor.get_path()
    plugin_file = os.path.join(engine_path, constants.ENGINE_FILE)
    class_obj = load_plugin(plugin_file, Engine)

    # Notify the context change and start the engine.
    with _CoreContextChangeHookGuard(tk, old_context, new_context):
        # Instantiate the engine
        engine = class_obj(tk, new_context, engine_name, env)
        # register this engine as the current engine
        set_current_engine(engine)

    metrics_cache.consume()

    return engine


def find_app_settings(engine_name, app_name, tk, context, engine_instance_name=None):
    """
    Utility method to find the settings for an app in an engine in the
    environment determined for the context by pick environment hook.

    :param engine_name: system name of the engine to look for, e.g tk-maya
    :param app_name: system name of the app to look for, e.g. tk-multi-publish
    :param tk: :class:`~sgtk.Sgtk` instance
    :param context: :class:`~sgtk.Context` object to use when picking environment
    :param engine_instance_name: The instance name of the engine to look for.

    :returns: list of dictionaries containing the engine name,
              application name and settings for any matching
              applications that are found and that have valid
              settings
    """
    app_settings = []

    # get the environment via the pick_environment hook
    env_name = __pick_environment(engine_name, tk, context)
    env = tk.pipeline_configuration.get_environment(env_name, context)

    # now find all engines whose names match the engine_name:
    for eng in env.get_engines():
        eng_desc = env.get_engine_descriptor(eng)
        eng_sys_name = eng_desc.system_name

        # Make sure that we get the right engine by comparing engine
        # name and instance name, if provided.
        if eng_sys_name != engine_name:
            continue
        if engine_instance_name and engine_instance_name != eng:
            continue

        # ok, found engine so look for app:
        for app in env.get_apps(eng):
            app_desc = env.get_app_descriptor(eng, app)
            if app_desc.system_name != app_name:
                continue

            # ok, found an app - lets validate the settings as
            # we want to ignore them if they're not valid
            try:
                schema = app_desc.configuration_schema
                settings = env.get_app_settings(eng, app)

                # Check that the context contains all the info that the app needs.
                validation.validate_context(app_desc, context)

                # Make sure the current operating system platform is supported.
                validation.validate_platform(app_desc)

                # For multi engine apps, make sure our engine is supported.
                supported_engines = app_desc.supported_engines
                if supported_engines and engine_name not in supported_engines:
                    raise TankError(
                        "The app doesn't support the engine %s. It supports "
                        "the following engines: %s" % (engine_name, supported_engines)
                    )

                # Finally validate the configuration.
                # Note: context is set to None as we don't
                # want to fail validation because of an
                # incomplete context at this stage!
                validation.validate_settings(app, tk, None, schema, settings)
            except TankError as e:
                core_logger.warning(
                    "Could not validate app settings for the "
                    '"%s" app instance in the "%s" environment '
                    'on the "%s" engine.\nError: %s' % (app, env_name, engine_name, e)
                )
                # Ignore any Tank exceptions to skip invalid apps.
                continue

            # settings are valid so add them to return list:
            app_settings.append(
                {"engine_instance": eng, "app_instance": app, "settings": settings}
            )

    return app_settings


def start_shotgun_engine(tk, entity_type, context):
    """
    Special, internal method that handles the shotgun engine.

    :param tk:          tank instance
    :param entity_type: type of the entity to use as a target for picking our
                        shotgun environment
    :param context:     context to use for the shotgun engine and its apps.

                        If some apps require a specific context to extract
                        information (e.g. they call a pick_environment hook to
                        get the environment to use based on the context), this
                        should be set to something other than the empty
                        context.
    """

    # begin writing log to disk, associated with the engine
    if LogManager().base_file_handler is None:
        LogManager().initialize_base_file_handler(constants.SHOTGUN_ENGINE_NAME)

    # bypass the get_environment hook and use a fixed set of environments
    # for this shotgun engine. This is required because of the action caching.
    env = tk.pipeline_configuration.get_environment(
        "shotgun_%s" % entity_type.lower(), context
    )

    # get the location for our engine
    if constants.SHOTGUN_ENGINE_NAME not in env.get_engines():
        raise TankMissingEngineError(
            "Cannot find a PTR engine in %s. Please contact support." % env
        )

    engine_descriptor = env.get_engine_descriptor(constants.SHOTGUN_ENGINE_NAME)

    # make sure it exists locally
    if not engine_descriptor.exists_local():
        raise TankEngineInitError(
            "Cannot start engine! %s does not exist on disk" % engine_descriptor
        )

    # get path to engine code
    engine_path = engine_descriptor.get_path()
    plugin_file = os.path.join(engine_path, constants.ENGINE_FILE)

    # Instantiate the engine
    class_obj = load_plugin(plugin_file, Engine)
    obj = class_obj(tk, context, constants.SHOTGUN_ENGINE_NAME, env)

    # register this engine as the current engine
    set_current_engine(obj)

    metrics_cache.consume()

    return obj


def get_environment_from_context(tk, context):
    """
    Returns an environment object given a context.
    Returns None if no environment was found.
    """
    try:
        env_name = tk.execute_core_hook(
            constants.PICK_ENVIRONMENT_CORE_HOOK_NAME, context=context
        )
    except Exception as e:
        raise TankError(
            "Could not resolve an environment for context '%s'. The pick "
            "environment hook reported the following error: %s" % (context, e)
        )

    if env_name is None:
        return None

    return tk.pipeline_configuration.get_environment(env_name, context)


def show_global_busy(title, details):
    """
    Convenience method.

    Displays or updates a global busy/progress indicator window tied to the currently running engine.
    For more details and documentation, see the engine class documentation of this method.

    :params title: Short descriptive title of what is happening
    :params details: Detailed message describing what is going on.
    """
    engine = current_engine()
    if engine:
        engine.show_busy(title, details)


def clear_global_busy():
    """
    Convenience method.

    Closes any open global progress indicator window tied to the currently running engine.
    For more details and documentation, see engine class documentation of this method.
    """
    engine = current_engine()
    if engine:
        engine.clear_busy()


##########################################################################################
# utilities


def get_env_and_descriptor_for_engine(engine_name, tk, context):
    """
    Utility method to return commonly needed objects when instantiating engines.

    :param engine_name: system name of the engine to look for, e.g tk-maya
    :param tk: :class:`~sgtk.Sgtk` instance
    :param context: :class:`~sgtk.Context` object to use when picking environment
    :returns: tuple with associated environment and engine descriptor)
    :raises: :class:`TankEngineInitError` if the engine name cannot be found.
    """
    # get the environment via the pick_environment hook
    env_name = __pick_environment(engine_name, tk, context)

    # get the env object based on the name in the pick env hook
    env = tk.pipeline_configuration.get_environment(env_name, context)

    # make sure that the environment has an engine instance with that name
    if engine_name not in env.get_engines():
        raise TankMissingEngineError(
            "Cannot find an engine instance %s in %s." % (engine_name, env)
        )

    # get the location for our engine
    engine_descriptor = env.get_engine_descriptor(engine_name)

    return (env, engine_descriptor)


def __pick_environment(engine_name, tk, context):
    """
    Call out to the pick_environment core hook to determine which environment we should load
    based on the current context. The Shotgun engine provides its own implementation.

    :param engine_name: system name of the engine to look for, e.g tk-maya
    :param tk: :class:`~sgtk.Sgtk` instance
    :param context: :class:`~sgtk.Context` object to use when picking environment
    :returns: name of environment.
    """

    try:
        env_name = tk.execute_core_hook(
            constants.PICK_ENVIRONMENT_CORE_HOOK_NAME, context=context
        )
    except Exception as e:
        raise TankEngineInitError(
            "Engine %s cannot initialize - the pick environment hook "
            "reported the following error: %s" % (engine_name, e)
        )

    if env_name is None:
        # the pick_environment hook could not determine an environment
        # this may be because an incomplete Context was passed.
        # without an environment, engine creation cannot succeed.
        # raise an exception with a message
        raise TankUnresolvedEnvironmentError(
            "Engine %s cannot initialize - the pick environment hook was not "
            "able to return an environment to use, given the context %s. "
            "Usually this is because the context contains insufficient information "
            "for an environment to be determined." % (engine_name, context)
        )

    return env_name


def _get_command_prefix(properties):
    """
    If multiple commands are registered with the same name, attempt to construct a unique
    prefix from other information in the command's properties dictionary to distinguish one
    command from another. Uses the properties' ``app`` and/or ``group`` keys to create the
    prefix.

    :param dict properties: Arbitrary key/value information related to a registered command.
    :returns: A unique identifier for the command as a str.
    """
    prefix_parts = []
    if properties.get("app"):
        # First, distinguish commands by app name.
        prefix_parts.append(properties["app"].instance_name)
    if properties.get("group"):
        # Second, distinguish commands by group name.
        prefix_parts.append(properties["group"])
    return ":".join(prefix_parts)<|MERGE_RESOLUTION|>--- conflicted
+++ resolved
@@ -2158,13 +2158,8 @@
             else:
                 base["dialog_base"] = None
             base["wrapper"] = importer.binding
-<<<<<<< HEAD
+            base["shiboken"] = importer.shiboken
         except ImportError:
-=======
-            base["shiboken"] = importer.shiboken
-        except:
->>>>>>> 43814ac3
-
             self.log_error(
                 "Default engine QT definition failed to find QT. "
                 "This may need to be subclassed"
