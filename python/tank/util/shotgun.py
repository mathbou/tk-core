--- conflicted
+++ resolved
@@ -419,8 +419,7 @@
     config_data["host"] = constants.SGTK_APP_STORE
     config_data["api_script"] = script_name
     config_data["api_key"] = script_key
-<<<<<<< HEAD
-    config_data["http_proxy"] = client_site_sg.config.raw_http_proxy
+    config_data["http_proxy"] = _get_app_store_proxy_setting(client_site_sg)
     # For studios without internet access, the connection to the Toolkit app store won't succeed.
     # This ensures that the request won't hang indefinitely if their firewall silently drops the 
     # connection instead of rejecting it.
@@ -428,9 +427,6 @@
     # We can't set the timeout in the Python API until after creating the instance so don't connect
     # immediately. 
     config_data["connect"] = False
-=======
-    config_data["http_proxy"] = _get_app_store_proxy_setting(client_site_sg)
->>>>>>> 68016950
 
     return config_data
 
